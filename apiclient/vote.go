--- conflicted
+++ resolved
@@ -46,14 +46,7 @@
 // which contains the electionID, the choices and the proof. The
 // return value is the voteID (nullifier).
 func (c *HTTPclient) Vote(v *VoteData) (types.HexBytes, error) {
-<<<<<<< HEAD
-	votePackage := &state.VotePackage{
-		Votes: v.Choices,
-	}
-	votePackageBytes, err := votePackage.Encode()
-=======
 	election, err := c.Election(v.ElectionID)
->>>>>>> 681e990a
 	if err != nil {
 		return nil, err
 	}
@@ -216,7 +209,7 @@
 		}
 	}
 	// if EncryptedVotes is false, keys will be nil and prepareVotePackageBytes returns plaintext
-	vpb, err := c.prepareVotePackageBytes(&vochain.VotePackage{Votes: choices}, keys)
+	vpb, err := c.prepareVotePackageBytes(&state.VotePackage{Votes: choices}, keys)
 	if err != nil {
 		return nil, err
 	}
@@ -233,7 +226,7 @@
 // prepareVotePackageBytes returns a plaintext json.Marshal(vp) if keys is nil,
 // else assigns a random hex string to vp.Nonce
 // and encrypts the vp bytes for each given key as recipient
-func (c *HTTPclient) prepareVotePackageBytes(vp *vochain.VotePackage, keys []types.HexBytes) ([]byte, error) {
+func (c *HTTPclient) prepareVotePackageBytes(vp *state.VotePackage, keys []types.HexBytes) ([]byte, error) {
 	if len(keys) > 0 {
 		vp.Nonce = fmt.Sprintf("%x", util.RandomHex(32))
 	}
