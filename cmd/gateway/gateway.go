--- conflicted
+++ resolved
@@ -122,23 +122,18 @@
 		ipfsConfig := data.IPFSNewConfig()
 		ipfsConfig.Start = !*ipfsNoInit
 		ipfsConfig.Binary = *ipfsDaemon
-		storage, err := data.InitDefault(data.StorageIDFromString("IPFS"), ipfsConfig)
+    storage, err := data.InitDefault(data.StorageIDFromString("IPFS"), ipfsConfig)
 		if err != nil {
 			log.Fatal(err)
 		}
 
-<<<<<<< HEAD
 		go ws.Listen(listenerOutput)
-		go net.Route(listenerOutput, storage, ws, *signer)
-=======
-		go websockets.Listen(listenerOutput)
-		router := router.InitRouter(listenerOutput, storage, websockets, *signer, *dvoteEnabled)
+		router := router.InitRouter(listenerOutput, storage, ws, *signer, *dvoteEnabled)
 		go router.Route()
->>>>>>> 6fafa81c
+    
 	}
 
 	for {
 		time.Sleep(1 * time.Second)
 	}
-
 }