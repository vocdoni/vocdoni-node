--- conflicted
+++ resolved
@@ -196,19 +196,10 @@
 	if err != nil {
 		return err
 	}
-<<<<<<< HEAD
-	if bobAccAfter == nil {
-		return state.ErrAccountNotExist
-	}
-	log.Infow("bob", "account", bobKeys.Address(), "nonce", bobAcc.Nonce, "balance", bobAcc.Balance)
-	if bobAcc.Balance-23-txCost+19 != bobAccAfter.Balance {
-		log.Fatalf("expected %s to have balance %d got %d", bobKeys.Address(), 300, bobAccAfter.Balance)
-=======
 	err = checkAccountNonceAndBalance(bob, bobAcc.Nonce+1,
 		(bobAcc.Balance - amountBtoA - uint64(txCost) + amountAtoB))
 	if err != nil {
 		return err
->>>>>>> 4f0fe1eb
 	}
 
 	return nil
@@ -219,20 +210,10 @@
 	if err != nil {
 		return err
 	}
-<<<<<<< HEAD
-	if aliceAccAfter == nil {
-		return state.ErrAccountNotExist
-	}
-	log.Infow("alice", "account", aliceKeys.Address(), "nonce", aliceAcc.Nonce, "balance", aliceAcc.Balance)
-	if aliceAcc.Balance-19-txCost+23 != aliceAccAfter.Balance {
-		log.Fatalf("expected %s to have balance %d got %d",
-			aliceKeys.Address(), aliceAcc.Balance-(100+txCost), aliceAccAfter.Balance)
-=======
 	log.Infow("current state", "account", acc.Address.String(), "nonce", acc.Nonce, "balance", acc.Balance)
 
 	if expBalance != acc.Balance {
 		return fmt.Errorf("expected %s to have balance %d got %d", acc.Address.String(), expBalance, acc.Balance)
->>>>>>> 4f0fe1eb
 	}
 	if expNonce != acc.Nonce {
 		return fmt.Errorf("expected %s to have nonce %d got %d", acc.Address.String(), expNonce, acc.Nonce)
