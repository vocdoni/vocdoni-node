package main

import (
	"context"
	"encoding/hex"
	"fmt"
	"os"
	"strings"
	"time"

	"github.com/ethereum/go-ethereum/common"
	"github.com/google/go-cmp/cmp"
	apipkg "go.vocdoni.io/dvote/api"
	"go.vocdoni.io/dvote/apiclient"
	"go.vocdoni.io/dvote/crypto/ethereum"
	"go.vocdoni.io/dvote/log"
	"go.vocdoni.io/dvote/vochain"
	"go.vocdoni.io/dvote/vochain/state"
	"go.vocdoni.io/proto/build/go/models"
)

func init() {
	ops["tokentxs"] = operation{
		test:        &E2ETokenTxs{},
		description: "Tests all token related transactions",
		example: os.Args[0] + " --operation=tokentxs " +
			"--host http://127.0.0.1:9090/v2",
	}
}

var _ VochainTest = (*E2ETokenTxs)(nil)

type E2ETokenTxs struct {
	api    *apiclient.HTTPclient
	config *config

	alice, bob *ethereum.SignKeys
	aliceFP    *models.FaucetPackage
}

func (t *E2ETokenTxs) Setup(api *apiclient.HTTPclient, config *config) error {
	t.api = api
	t.config = config

	// create alice signer
	t.alice = ethereum.NewSignKeys()
	if err := t.alice.Generate(); err != nil {
		return fmt.Errorf("error in alice.Generate: %w", err)
	}

	// create bob signer
	t.bob = ethereum.NewSignKeys()
	if err := t.bob.Generate(); err != nil {
		return fmt.Errorf("error in bob.Generate: %w", err)
	}

	// get faucet package for alice
	var err error
	t.aliceFP, err = faucetPackage(t.config.faucet, t.config.faucetAuthToken, t.alice.Address().Hex())
	if err != nil {
		return err
	}

	// check transaction cost
	if err := testGetTxCost(t.api); err != nil {
		return fmt.Errorf("error in testGetTxCost: %w", err)
	}

	// check create and set account
	if err := testCreateAndSetAccount(t.api, t.aliceFP, t.alice, t.bob); err != nil {
		return fmt.Errorf("error in testCreateAndSetAccount: %w", err)
	}

	return nil
}

func (t *E2ETokenTxs) Teardown() error {
	// nothing to do here
	return nil
}

func (t *E2ETokenTxs) Run() error {
	// check send tokens
	if err := testSendTokens(t.api, t.alice, t.bob); err != nil {
		return fmt.Errorf("error in testSendTokens: %w", err)
	}

	return nil
}

func testGetTxCost(api *apiclient.HTTPclient) error {
	// get treasurer nonce
	treasurer, err := api.Treasurer()
	if err != nil {
		return err
	}
	log.Infof("treasurer is %s", common.BytesToAddress(treasurer.Address))

	// get current tx cost
	txCost, err := api.TransactionCost(models.TxType_SET_ACCOUNT_INFO_URI)
	if err != nil {
		return err
	}
	log.Infow("fetched tx cost", "type", models.TxType_SET_ACCOUNT_INFO_URI.String(), "cost", txCost)
	return nil
}

func testCreateAndSetAccount(api *apiclient.HTTPclient, fp *models.FaucetPackage, alice, bob *ethereum.SignKeys) error {
	// create account with faucet package
	aliceAcc, err := ensureAccountExists(api.Clone(hex.EncodeToString(alice.PrivateKey())), fp)
	if err != nil {
		return fmt.Errorf("error in ensureAccountExists(alice) %w", err)
	}
	if aliceAcc == nil {
		return state.ErrAccountNotExist
	}
	log.Infow("account successfully created", "account", aliceAcc)

	// now try set own account info
	if _, err := ensureAccountMetadataEquals(api.Clone(hex.EncodeToString(alice.PrivateKey())),
		&apipkg.AccountMetadata{Version: "12345"}); err != nil {
		return err
	}

	// create account for bob with faucet package from alice
	afp, err := vochain.GenerateFaucetPackage(alice, bob.Address(), aliceAcc.Balance/2)
	if err != nil {
		return fmt.Errorf("error in GenerateFaucetPackage %v", err)
	}

	bobAcc, err := ensureAccountExists(api.Clone(hex.EncodeToString(bob.PrivateKey())), afp)
	if err != nil {
		return fmt.Errorf("error in ensureAccountExists(bob) %w", err)
	}

	// check balance added from payload
	if bobAcc.Balance != aliceAcc.Balance/2 {
		return fmt.Errorf("expected balance for bob (%s) is %d but got %d",
			bob.Address(), aliceAcc.Balance/2, bobAcc.Balance)
	}
	log.Infow("account for bob successfully created with payload signed by alice",
		"alice", alice.Address(), "bob", bobAcc)
	return nil
}

func testSendTokens(api *apiclient.HTTPclient, aliceKeys, bobKeys *ethereum.SignKeys) error {
	// if both alice and bob start with 50 tokens each
	// alice sends 19 to bob
	// and bob sends 23 to alice
	// both pay 2 for each tx
	// resulting in balance 52 for alice
	// and 44 for bob

	txCost, err := api.TransactionCost(models.TxType_SEND_TOKENS)
	if err != nil {
		return err
	}
	log.Infow("fetched tx cost", "type", models.TxType_SEND_TOKENS.String(), "cost", txCost)

	alice := api.Clone(hex.EncodeToString(aliceKeys.PrivateKey()))
	bob := api.Clone(hex.EncodeToString(bobKeys.PrivateKey()))

	aliceAcc, err := alice.Account("")
	if err != nil {
		return err
	}
	if aliceAcc == nil {
		return state.ErrAccountNotExist
	}
	log.Infow("alice before", "account", aliceKeys.Address(), "nonce", aliceAcc.Nonce, "balance", aliceAcc.Balance)

	bobAcc, err := bob.Account("")
	if err != nil {
		return err
	}
	if bobAcc == nil {
		return state.ErrAccountNotExist
	}
	log.Infow("bob before", "account", bobKeys.Address(), "nonce", bobAcc.Nonce, "balance", bobAcc.Balance)

	// try to send tokens at the same time:
	// alice sends 1/4 of her balance to bob
	// bob sends 1/3 of his balance to alice
	amountAtoB := aliceAcc.Balance / 4
	amountBtoA := bobAcc.Balance / 3

	txhasha, err := alice.Transfer(bobKeys.Address(), amountAtoB)
	if err != nil {
		return fmt.Errorf("cannot send tokens: %v", err)
	}
	log.Infof("alice sent %d tokens to bob", amountAtoB)
	log.Debugf("tx hash is %x", txhasha)

	txhashb, err := bob.Transfer(aliceKeys.Address(), amountBtoA)
	if err != nil {
		return fmt.Errorf("cannot send tokens: %v", err)
	}
	log.Infof("bob sent %d tokens to alice", amountBtoA)
	log.Debugf("tx hash is %x", txhashb)

	ctx, cancel := context.WithTimeout(context.Background(), time.Second*40)
	defer cancel()
	txrefa, err := api.WaitUntilTxIsMined(ctx, txhasha)
	if err != nil {
		return err
	}
	txrefb, err := api.WaitUntilTxIsMined(ctx, txhashb)
	if err != nil {
		return err
	}
	log.Debugf("mined, tx refs are %+v and %+v", txrefa, txrefb)

	// after a tx is mined in a block, the indexer takes some time to update the balances
	// (i.e. seconds, if there are votes to be indexed)
	// give it one more block time
	_ = api.WaitUntilNextBlock()

	// now check the resulting state
	if err := checkAccountNonceAndBalance(alice, aliceAcc.Nonce+1,
		aliceAcc.Balance-amountAtoB-txCost+amountBtoA); err != nil {
		return err
	}
	if err := checkAccountNonceAndBalance(bob, bobAcc.Nonce+1,
		bobAcc.Balance-amountBtoA-txCost+amountAtoB); err != nil {
		return err
	}

	return nil
}

func checkAccountNonceAndBalance(api *apiclient.HTTPclient, expNonce uint32, expBalance uint64) error {
	acc, err := api.Account("")
	if err != nil {
		return err
	}
	log.Infow("current state", "account", acc.Address.String(), "nonce", acc.Nonce, "balance", acc.Balance)

	if expBalance != acc.Balance {
		return fmt.Errorf("expected %s to have balance %d got %d", acc.Address.String(), expBalance, acc.Balance)
	}
	if expNonce != acc.Nonce {
		return fmt.Errorf("expected %s to have nonce %d got %d", acc.Address.String(), expNonce, acc.Nonce)
	}
	return nil
}

func ensureAccountExists(api *apiclient.HTTPclient,
	faucetPkg *models.FaucetPackage) (*apipkg.Account, error) {
	for i := 0; i < retries; i++ {
		acct, err := api.Account("")
		if err != nil {
			log.Debugf("GetAccount try %d: %v", i, err)
		}
		// if account exists, we're done
		if acct != nil {
			return acct, nil
		}

<<<<<<< HEAD
		_, err = api.AccountBootstrap(faucetPkg, nil, nil)
		if err != nil {
=======
		if _, err := api.AccountBootstrap(faucetPkg, nil); err != nil {
>>>>>>> 9705f298
			if strings.Contains(err.Error(), "tx already exists in cache") {
				// don't worry then, someone else created it in a race, nevermind, job done.
			} else {
				return nil, fmt.Errorf("cannot create account %s: %w", api.MyAddress(), err)
			}
		}

		_ = api.WaitUntilNextBlock()
	}
	return nil, fmt.Errorf("cannot create account %s after %d retries", api.MyAddress(), retries)
}

func ensureAccountMetadataEquals(api *apiclient.HTTPclient,
	metadata *apipkg.AccountMetadata) (*apipkg.Account, error) {
	for i := 0; i < retries; i++ {
		acct, err := api.Account("")
		if err != nil {
			log.Debugf("GetAccount try %d: %v", i, err)
		}
		// if account metadata is as expected, we're done
		if acct != nil && cmp.Equal(acct.Metadata, metadata) {
			return acct, nil
		}

		if _, err := api.AccountSetMetadata(metadata); err != nil {
			if strings.Contains(err.Error(), "tx already exists in cache") {
				// don't worry then, someone else created it in a race, or still pending, nevermind
			} else if strings.Contains(err.Error(), "invalid URI, must be different") {
				// the tx from previous loop JUST got mined, also nevermind
			} else {
				return nil, fmt.Errorf("cannot set account %s metadata: %w", api.MyAddress(), err)
			}
		}

		_ = api.WaitUntilNextBlock()
	}
	return nil, fmt.Errorf("cannot set account %s metadata after %d retries", api.MyAddress(), retries)
}<|MERGE_RESOLUTION|>--- conflicted
+++ resolved
@@ -256,12 +256,7 @@
 			return acct, nil
 		}
 
-<<<<<<< HEAD
-		_, err = api.AccountBootstrap(faucetPkg, nil, nil)
-		if err != nil {
-=======
-		if _, err := api.AccountBootstrap(faucetPkg, nil); err != nil {
->>>>>>> 9705f298
+		if _, err = api.AccountBootstrap(faucetPkg, nil, nil); err != nil {
 			if strings.Contains(err.Error(), "tx already exists in cache") {
 				// don't worry then, someone else created it in a race, nevermind, job done.
 			} else {
