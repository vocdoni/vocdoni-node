package main

import (
	"context"
	"errors"
	"math/big"
	"os"
	"strings"
	"sync"
	"time"

	vapi "go.vocdoni.io/dvote/api"
	"go.vocdoni.io/dvote/apiclient"
	"go.vocdoni.io/dvote/crypto/ethereum"
	"go.vocdoni.io/dvote/log"
)

func init() {
	ops["anonelection"] = operation{
		test:        &E2EAnonElection{},
		description: "Performs a complete test of anonymous election, from creating a census to voting and validating votes",
		example:     os.Args[0] + " --operation=anonelection --votes=1000",
	}
}

var _ VochainTest = (*E2EAnonElection)(nil)

type E2EAnonElection struct {
	e2eElection
}

func (t *E2EAnonElection) Setup(api *apiclient.HTTPclient, c *config) error {
	t.api = api
	t.config = c

	ed := newTestElectionDescription()
	ed.ElectionType = vapi.ElectionType{
		Autostart:     true,
		Interruptible: true,
		Anonymous:     true,
	}
	ed.VoteType = vapi.VoteType{MaxVoteOverwrites: 1}
	ed.Census = vapi.CensusTypeDescription{Type: vapi.CensusTypeZKWeighted}

	if err := t.setupElection(ed); err != nil {
		return err
	}
	log.Debugf("election details: %+v", *t.election)
	return nil
}

func (t *E2EAnonElection) Teardown() error {
	// nothing to do here
	return nil
}

func (t *E2EAnonElection) Run() error {
	c := t.config
	api := t.api

<<<<<<< HEAD
	// Set the account in the API client, so we can sign transactions
	if err := api.SetAccount(c.accountPrivKeys[0]); err != nil {
		log.Fatal(err)
	}

	// If the account does not exist, create a new one
	// TODO: check if the account balance is low and use the faucet )
	acc, err := api.Account("")
	if err != nil {
		acc, err = t.createAccount(api.MyAddress().Hex())
		if err != nil {
			log.Fatal(err)
		}
	}

	log.Infof("account %s balance is %d", api.MyAddress().Hex(), acc.Balance)

	// Create a new census
	censusID, err := api.NewCensus(vapi.CensusTypeZKWeighted)
	if err != nil {
		log.Fatal(err)
	}
	log.Infof("new census created with id %s", censusID.String())

	// Generate n participant accounts
	t.voterAccounts = ethereum.NewSignKeysBatch(c.nvotes)

	// Add the accounts to the census by batches
	if err := t.addParticipantsCensus(vapi.CensusTypeZKWeighted, censusID); err != nil {
		log.Fatal(err)
	}

	// Check census size
	if !t.isCensusSizeValid(censusID) {
		log.Fatal(err)
	}

	// Publish the census
	root, censusURI, err := api.CensusPublish(censusID)
	if err != nil {
		log.Fatal(err)
	}
	log.Infof("census published with root %s", root.String())

	// Check census size (of the published census)
	if !t.isCensusSizeValid(root) {
		log.Fatal(err)
	}

	// Create a new Election
	description := newDefaultElectionDescription(root, censusURI, uint64(t.config.nvotes))
	// update some default values
	description.Census.Type = vapi.CensusTypeZKWeighted
	description.ElectionType.Anonymous = true

	election, err := t.createElection(description)
	if err != nil {
		log.Fatal(err)
	}
	t.election = election
	log.Debugf("election details: %+v", *election)

	t.proofs = t.generateProofs(root, true)

=======
>>>>>>> 66a586e8
	// Send the votes (parallelized)
	startTime := time.Now()

	wg := sync.WaitGroup{}
	apiClientMtx := &sync.Mutex{}
	voteAccounts := func(accounts []*ethereum.SignKeys, wg *sync.WaitGroup) {
		defer wg.Done()
		log.Infof("sending %d votes", len(accounts))
		// We use maps instead of slices to have the capacity of resending votes
		// without repeating them.
		accountsMap := make(map[int]*ethereum.SignKeys, len(accounts))
		for i, acc := range accounts {
			accountsMap[i] = acc
		}
		// Send the votes
		votesSent := 0
		for {
			contextDeadlines := 0
			for i, voterAccount := range accountsMap {
				apiClientMtx.Lock()
				privKey := voterAccount.PrivateKey()
<<<<<<< HEAD
				if err = api.SetAccount(privKey.String()); err != nil {
=======
				if err := api.SetAccount(privKey.String()); err != nil {
>>>>>>> 66a586e8
					apiClientMtx.Unlock()
					log.Fatal(err)
					return
				}

<<<<<<< HEAD
				_, err = api.Vote(&apiclient.VoteData{
=======
				_, err := api.Vote(&apiclient.VoteData{
>>>>>>> 66a586e8
					ElectionID:   t.election.ElectionID,
					ProofMkTree:  t.proofs[voterAccount.Address().Hex()],
					Choices:      []int{i % 2},
					VotingWeight: new(big.Int).SetUint64(8),
				})
				apiClientMtx.Unlock()
				// if the context deadline is reached, we don't need to print it (let's jus retry)
				if err != nil && errors.Is(err, context.DeadlineExceeded) || os.IsTimeout(err) {
					contextDeadlines++
					continue
				} else if err != nil && !strings.Contains(err.Error(), "already exists") {
					// if the error is not "vote already exists", we need to print it
					log.Warn(err)
					continue
				}
				// if the vote was sent successfully or already exists, we remove it from the accounts map
				votesSent++
				delete(accountsMap, i)

			}
			if len(accountsMap) == 0 {
				break
			}
			log.Infof("sent %d/%d votes... got %d HTTP errors", votesSent, len(accounts), contextDeadlines)
			time.Sleep(time.Second * 5)
		}
		log.Infof("successfully sent %d votes", votesSent)
		time.Sleep(time.Second * 2)
	}

	pcount := c.nvotes / c.parallelCount
	for i := 0; i < len(t.voterAccounts); i += pcount {
		end := i + pcount
		if end > len(t.voterAccounts) {
			end = len(t.voterAccounts)
		}
		wg.Add(1)
		go voteAccounts(t.voterAccounts[i:end], &wg)
	}

	wg.Wait()
	log.Infof("%d votes submitted successfully, took %s (%d votes/second)",
		c.nvotes, time.Since(startTime), int(float64(c.nvotes)/time.Since(startTime).Seconds()))

	// Wait for all the votes to be verified
	log.Infof("waiting for all the votes to be registered...")
	for {
		count, err := api.ElectionVoteCount(t.election.ElectionID)
		if err != nil {
			log.Warn(err)
		}
		if count == uint32(c.nvotes) {
			break
		}
		time.Sleep(time.Second * 5)
		log.Infof("verified %d/%d votes", count, c.nvotes)
		if time.Since(startTime) > c.timeout {
			log.Fatalf("timeout waiting for votes to be registered")
		}
	}

	log.Infof("%d votes registered successfully, took %s (%f votes/second)",
		c.nvotes, time.Since(startTime), float64(c.nvotes)/time.Since(startTime).Seconds())

	// Set the account back to the organization account
	if err := api.SetAccount(c.accountPrivKeys[0]); err != nil {
		log.Fatal(err)
	}

	// End the election by setting the status to ENDED
	log.Infof("ending election...")
	hash, err := api.SetElectionStatus(t.election.ElectionID, "ENDED")
	if err != nil {
		log.Fatal(err)
	}

	// Check the election status is actually ENDED
	ctx, cancel := context.WithTimeout(context.Background(), time.Second*40)
	defer cancel()
	if _, err := api.WaitUntilTxIsMined(ctx, hash); err != nil {
		log.Fatalf("gave up waiting for tx %s to be mined: %s", hash, err)
	}

<<<<<<< HEAD
	election, err = api.Election(t.election.ElectionID)
=======
	t.election, err = api.Election(t.election.ElectionID)
>>>>>>> 66a586e8
	if err != nil {
		log.Fatal(err)
	}
	if t.election.Status != "ENDED" {
		log.Fatal("election status is not ENDED")
	}
	log.Infof("election %s status is ENDED", t.election.ElectionID.String())

	// Wait for the election to be in RESULTS state
	ctx, cancel = context.WithTimeout(context.Background(), time.Second*300)
	defer cancel()
<<<<<<< HEAD
	election, err = api.WaitUntilElectionStatus(ctx, t.election.ElectionID, "RESULTS")
=======
	t.election, err = api.WaitUntilElectionStatus(ctx, t.election.ElectionID, "RESULTS")
>>>>>>> 66a586e8
	if err != nil {
		log.Fatal(err)
	}
	log.Infof("election %s status is RESULTS", t.election.ElectionID.String())
<<<<<<< HEAD
	log.Infof("election results: %v", election.Results)
=======
	log.Infof("election results: %v", t.election.Results)
>>>>>>> 66a586e8

	return nil
}<|MERGE_RESOLUTION|>--- conflicted
+++ resolved
@@ -58,73 +58,6 @@
 	c := t.config
 	api := t.api
 
-<<<<<<< HEAD
-	// Set the account in the API client, so we can sign transactions
-	if err := api.SetAccount(c.accountPrivKeys[0]); err != nil {
-		log.Fatal(err)
-	}
-
-	// If the account does not exist, create a new one
-	// TODO: check if the account balance is low and use the faucet )
-	acc, err := api.Account("")
-	if err != nil {
-		acc, err = t.createAccount(api.MyAddress().Hex())
-		if err != nil {
-			log.Fatal(err)
-		}
-	}
-
-	log.Infof("account %s balance is %d", api.MyAddress().Hex(), acc.Balance)
-
-	// Create a new census
-	censusID, err := api.NewCensus(vapi.CensusTypeZKWeighted)
-	if err != nil {
-		log.Fatal(err)
-	}
-	log.Infof("new census created with id %s", censusID.String())
-
-	// Generate n participant accounts
-	t.voterAccounts = ethereum.NewSignKeysBatch(c.nvotes)
-
-	// Add the accounts to the census by batches
-	if err := t.addParticipantsCensus(vapi.CensusTypeZKWeighted, censusID); err != nil {
-		log.Fatal(err)
-	}
-
-	// Check census size
-	if !t.isCensusSizeValid(censusID) {
-		log.Fatal(err)
-	}
-
-	// Publish the census
-	root, censusURI, err := api.CensusPublish(censusID)
-	if err != nil {
-		log.Fatal(err)
-	}
-	log.Infof("census published with root %s", root.String())
-
-	// Check census size (of the published census)
-	if !t.isCensusSizeValid(root) {
-		log.Fatal(err)
-	}
-
-	// Create a new Election
-	description := newDefaultElectionDescription(root, censusURI, uint64(t.config.nvotes))
-	// update some default values
-	description.Census.Type = vapi.CensusTypeZKWeighted
-	description.ElectionType.Anonymous = true
-
-	election, err := t.createElection(description)
-	if err != nil {
-		log.Fatal(err)
-	}
-	t.election = election
-	log.Debugf("election details: %+v", *election)
-
-	t.proofs = t.generateProofs(root, true)
-
-=======
->>>>>>> 66a586e8
 	// Send the votes (parallelized)
 	startTime := time.Now()
 
@@ -146,21 +79,13 @@
 			for i, voterAccount := range accountsMap {
 				apiClientMtx.Lock()
 				privKey := voterAccount.PrivateKey()
-<<<<<<< HEAD
-				if err = api.SetAccount(privKey.String()); err != nil {
-=======
 				if err := api.SetAccount(privKey.String()); err != nil {
->>>>>>> 66a586e8
 					apiClientMtx.Unlock()
 					log.Fatal(err)
 					return
 				}
 
-<<<<<<< HEAD
-				_, err = api.Vote(&apiclient.VoteData{
-=======
 				_, err := api.Vote(&apiclient.VoteData{
->>>>>>> 66a586e8
 					ElectionID:   t.election.ElectionID,
 					ProofMkTree:  t.proofs[voterAccount.Address().Hex()],
 					Choices:      []int{i % 2},
@@ -244,11 +169,7 @@
 		log.Fatalf("gave up waiting for tx %s to be mined: %s", hash, err)
 	}
 
-<<<<<<< HEAD
-	election, err = api.Election(t.election.ElectionID)
-=======
 	t.election, err = api.Election(t.election.ElectionID)
->>>>>>> 66a586e8
 	if err != nil {
 		log.Fatal(err)
 	}
@@ -260,20 +181,12 @@
 	// Wait for the election to be in RESULTS state
 	ctx, cancel = context.WithTimeout(context.Background(), time.Second*300)
 	defer cancel()
-<<<<<<< HEAD
-	election, err = api.WaitUntilElectionStatus(ctx, t.election.ElectionID, "RESULTS")
-=======
 	t.election, err = api.WaitUntilElectionStatus(ctx, t.election.ElectionID, "RESULTS")
->>>>>>> 66a586e8
 	if err != nil {
 		log.Fatal(err)
 	}
 	log.Infof("election %s status is RESULTS", t.election.ElectionID.String())
-<<<<<<< HEAD
-	log.Infof("election results: %v", election.Results)
-=======
 	log.Infof("election results: %v", t.election.Results)
->>>>>>> 66a586e8
 
 	return nil
 }