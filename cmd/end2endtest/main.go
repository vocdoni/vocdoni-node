package main

import (
	"fmt"
	"net/url"
	"os"
	"path/filepath"
	"time"

	"github.com/google/uuid"
	flag "github.com/spf13/pflag"
<<<<<<< HEAD
	vapi "go.vocdoni.io/dvote/api"
	"go.vocdoni.io/dvote/apiclient"
	"go.vocdoni.io/dvote/crypto/ethereum"
	"go.vocdoni.io/dvote/internal"
=======
	"go.vocdoni.io/dvote/crypto/ethereum"
	"go.vocdoni.io/dvote/internal"
	"go.vocdoni.io/proto/build/go/models"

	"go.vocdoni.io/dvote/apiclient"
>>>>>>> fcbac3eb
	"go.vocdoni.io/dvote/log"
	"go.vocdoni.io/dvote/util"
)

// how many times to retry flaky transactions
// * amount of blocks to wait for a transaction to be mined before giving up
// * how many times to retry opening a connection to an endpoint before giving up
const retries = 10

type VochainTest interface {
	Setup(api *apiclient.HTTPclient, config *config) error
	Run() (duration time.Duration, err error)
	Teardown() error
}

type operation struct {
	test VochainTest

	description, example string
}

<<<<<<< HEAD
type electionBase struct {
	api    *apiclient.HTTPclient
	config *config

	election      *vapi.Election
	voterAccounts []*ethereum.SignKeys
	proofs        map[string]*apiclient.CensusProof
}

var ops = map[string]operation{}

=======
var ops = map[string]operation{}

>>>>>>> fcbac3eb
func init() {
	ops = make(map[string]operation)
}
func opNames() (names []string) {
	for name := range ops {
		names = append(names, name)
	}
	return names
}

type config struct {
	host             string
	logLevel         string
	operation        string
	accountPrivKeys  []string
	accountKeys      []*ethereum.SignKeys
	treasurerPrivKey string
	nvotes           int
	parallelCount    int
	faucet           string
	faucetAuthToken  string
	timeout          time.Duration
}

func main() {
	// Report the version before loading the config or logger init, just in case something goes wrong.
	// For the sake of including the version in the log, it's also included in a log line later on.
	fmt.Fprintf(os.Stderr, "vocdoni version %q\n", internal.Version)

	c := &config{}
	flag.StringVar(&c.host, "host", "https://api-dev.vocdoni.net/v2", "API host to connect to")
	flag.StringVar(&c.logLevel, "logLevel", "info", "log level (debug, info, warn, error, fatal)")
	flag.StringVar(&c.operation, "operation", "",
		fmt.Sprintf("set operation mode: %v", opNames()))
	flag.StringSliceVarP(&c.accountPrivKeys, "accountPrivKey", "k", []string{},
		"account private key (optional)")
	flag.StringVar(&c.treasurerPrivKey, "treasurerPrivKey", "", "treasurer private key")
	flag.IntVar(&c.nvotes, "votes", 10, "number of votes to cast")
	flag.IntVar(&c.parallelCount, "parallel", 4, "number of parallel requests")
	flag.StringVar(&c.faucet, "faucet", "dev",
		"faucet URL for fetching tokens (special keyword 'dev' translates into hardcoded URL for dev faucet)")
	flag.StringVar(&c.faucetAuthToken, "faucetAuthToken", "",
		"(optional) token passed as Bearer when fetching faucetURL")
	flag.DurationVar(&c.timeout, "timeout", 5*time.Minute, "timeout duration")

	flag.Usage = func() {
		fmt.Fprintf(os.Stderr, "Usage of %s:\n", os.Args[0])
		flag.PrintDefaults()
		fmt.Fprintf(os.Stderr, "\nSome examples of different operation modes:\n")
		for name, op := range ops {
			fmt.Fprintf(os.Stderr, "### %s\n", name)
			fmt.Fprintf(os.Stderr, "\t"+op.description+"\n")
			fmt.Fprintf(os.Stderr, op.example+"\n")
			fmt.Fprintf(os.Stderr, "\n")
		}
	}

	flag.CommandLine.SortFlags = false
	flag.Parse()

	log.Init(c.logLevel, "stdout")
	log.Infow("starting "+filepath.Base(os.Args[0]), "version", internal.Version)

	if len(c.accountPrivKeys) == 0 {
		c.accountPrivKeys = []string{util.RandomHex(32)}
		log.Infof("no keys passed, generated random private key: %s", c.accountPrivKeys)
	}

	c.accountKeys = make([]*ethereum.SignKeys, len(c.accountPrivKeys))
	for i, key := range c.accountPrivKeys {
		ak, err := privKeyToSigner(key)
		if err != nil {
			log.Fatal(err)
		}
		c.accountKeys[i] = ak
		log.Infof("privkey %x = account %s", ak.PrivateKey(), ak.AddressString())
	}

	op, found := ops[c.operation]
	if !found {
		log.Fatal("no valid operation mode specified")
	}

	api, err := NewAPIclient(c.host)
	if err != nil {
		log.Fatal(err)
	}

	err = op.test.Setup(api, c)
	if err != nil {
		log.Fatal(err)
	}

	duration, err := op.test.Run()
	if err != nil {
		log.Fatal(err)
	}
	log.Infow("test finished", "duration", duration.String())

	err = op.test.Teardown()
	if err != nil {
		log.Fatal(err)
	}
}

// NewAPIclient connects to the API host and returns the handle
func NewAPIclient(host string) (*apiclient.HTTPclient, error) {
	hostURL, err := url.Parse(host)
	if err != nil {
		log.Fatal(err)
	}

	log.Debugf("connecting to %s", hostURL.String())

	token := uuid.New()
	return apiclient.NewHTTPclient(hostURL, &token)
}

func privKeyToSigner(key string) (*ethereum.SignKeys, error) {
	var skey *ethereum.SignKeys
	if len(key) > 0 {
		skey = ethereum.NewSignKeys()
		if err := skey.AddHexKey(key); err != nil {
			return nil, fmt.Errorf("cannot create key %s with err %s", key, err)
		}
	}
	return skey, nil
<<<<<<< HEAD
=======
}

func getFaucetPackage(c *config, account string) (*models.FaucetPackage, error) {
	if c.faucet == "" {
		return nil, fmt.Errorf("need to pass a valid --faucet")
	}
	if c.faucet == "dev" {
		return apiclient.GetFaucetPackageFromDevService(account)
	} else {
		return apiclient.GetFaucetPackageFromRemoteService(c.faucet+account,
			c.faucetAuthToken)
	}
>>>>>>> fcbac3eb
}<|MERGE_RESOLUTION|>--- conflicted
+++ resolved
@@ -9,18 +9,10 @@
 
 	"github.com/google/uuid"
 	flag "github.com/spf13/pflag"
-<<<<<<< HEAD
-	vapi "go.vocdoni.io/dvote/api"
-	"go.vocdoni.io/dvote/apiclient"
 	"go.vocdoni.io/dvote/crypto/ethereum"
 	"go.vocdoni.io/dvote/internal"
-=======
-	"go.vocdoni.io/dvote/crypto/ethereum"
-	"go.vocdoni.io/dvote/internal"
-	"go.vocdoni.io/proto/build/go/models"
 
 	"go.vocdoni.io/dvote/apiclient"
->>>>>>> fcbac3eb
 	"go.vocdoni.io/dvote/log"
 	"go.vocdoni.io/dvote/util"
 )
@@ -42,7 +34,6 @@
 	description, example string
 }
 
-<<<<<<< HEAD
 type electionBase struct {
 	api    *apiclient.HTTPclient
 	config *config
@@ -54,10 +45,6 @@
 
 var ops = map[string]operation{}
 
-=======
-var ops = map[string]operation{}
-
->>>>>>> fcbac3eb
 func init() {
 	ops = make(map[string]operation)
 }
@@ -185,19 +172,4 @@
 		}
 	}
 	return skey, nil
-<<<<<<< HEAD
-=======
-}
-
-func getFaucetPackage(c *config, account string) (*models.FaucetPackage, error) {
-	if c.faucet == "" {
-		return nil, fmt.Errorf("need to pass a valid --faucet")
-	}
-	if c.faucet == "dev" {
-		return apiclient.GetFaucetPackageFromDevService(account)
-	} else {
-		return apiclient.GetFaucetPackageFromRemoteService(c.faucet+account,
-			c.faucetAuthToken)
-	}
->>>>>>> fcbac3eb
 }