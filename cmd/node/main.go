--- conflicted
+++ resolved
@@ -530,17 +530,11 @@
 				if err != nil {
 					log.Fatal(err)
 				}
-<<<<<<< HEAD
-				go vochainKeykeeper.RevealUnpublished()
-=======
 				go srv.KeyKeeper.RevealUnpublished()
-			} else {
-				log.Warnw("validator keyIndex disabled")
->>>>>>> a2f259fa
-			}
-			log.Infow("configured keykeeper validator",
-				"address", signer.Address().Hex(),
-				"keyIndex", validator.KeyIndex)
+				log.Infow("configured keykeeper validator",
+					"address", signer.Address().Hex(),
+					"keyIndex", validator.KeyIndex)
+			}
 		}
 	}
 
