--- conflicted
+++ resolved
@@ -44,12 +44,8 @@
 	"tokentransactions"
 	"merkle_vote_encrypted"
 	"cspvoting"
-<<<<<<< HEAD
 	# "anonvoting"
-=======
-	"anonvoting"
 	"e2etest_tokentxs"
->>>>>>> d41bdca4
 )
 
 # print help
