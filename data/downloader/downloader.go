--- conflicted
+++ resolved
@@ -17,16 +17,11 @@
 	// remote file download queue.
 	ImportQueueRoutines = 10
 	// ImportRetrieveTimeout the maximum duration the import queue will wait
-<<<<<<< HEAD
-	// for retrieving a remote file.
-	ImportRetrieveTimeout = 3 * time.Minute
-=======
 	// for retreiving a remote file.
 	ImportRetrieveTimeout = 5 * time.Minute
->>>>>>> 84b77bd7
 	// ImportQueueTimeout is the maximum duration the import queue will wait
 	// for pining a remote file.
-	ImportPinTimeout = 2 * time.Minute
+	ImportPinTimeout = 3 * time.Minute
 	// MaxFileSize is the maximum size of a file that can be imported.
 	MaxFileSize = 100 * 1024 * 1024 // 100MB
 
