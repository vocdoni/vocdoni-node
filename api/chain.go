package api

import (
	"encoding/hex"
	"encoding/json"
	"fmt"
	"strconv"
	"time"

	"go.vocdoni.io/dvote/crypto/zk/circuit"
	"go.vocdoni.io/dvote/httprouter"
	"go.vocdoni.io/dvote/httprouter/apirest"
	"go.vocdoni.io/dvote/util"
	"go.vocdoni.io/dvote/vochain"
)

const (
	ChainHandler = "chain"
)

var (
	ErrTransactionNotFound = fmt.Errorf("transaction hash not found")
	ErrBlockNotFound       = fmt.Errorf("block not found")
)

func (a *API) enableChainHandlers() error {
	if err := a.endpoint.RegisterMethod(
		"/chain/organizations",
		"GET",
		apirest.MethodAccessTypePublic,
		a.organizationListHandler,
	); err != nil {
		return err
	}
	if err := a.endpoint.RegisterMethod(
		"/chain/organizations/page/{page}",
		"GET",
		apirest.MethodAccessTypePublic,
		a.organizationListHandler,
	); err != nil {
		return err
	}
	if err := a.endpoint.RegisterMethod(
		"/chain/organizations/count",
		"GET",
		apirest.MethodAccessTypePublic,
		a.organizationCountHandler,
	); err != nil {
		return err
	}
	if err := a.endpoint.RegisterMethod(
		"/chain/info",
		"GET",
		apirest.MethodAccessTypePublic,
		a.chainInfoHandler,
	); err != nil {
		return err
	}
	if err := a.endpoint.RegisterMethod(
		"/chain/info/circuit",
		"GET",
		apirest.MethodAccessTypePublic,
		a.chainCircuitInfoHandler,
	); err != nil {
		return err
	}
	if err := a.endpoint.RegisterMethod(
		"/chain/dateToBlock/{timestamp}",
		"GET",
		apirest.MethodAccessTypePublic,
		a.chainEstimateHeightHandler,
	); err != nil {
		return err
	}
	if err := a.endpoint.RegisterMethod(
		"/chain/transactions/cost",
		"GET",
		apirest.MethodAccessTypePublic,
		a.chainTxCostHandler,
	); err != nil {
		return err
	}
	if err := a.endpoint.RegisterMethod(
		"/chain/transactions/reference/{hash}",
		"GET",
		apirest.MethodAccessTypePublic,
		a.chainTxbyHashHandler,
	); err != nil {
		return err
	}
	if err := a.endpoint.RegisterMethod(
		"/chain/transactions/reference/index/{index}",
		"GET",
		apirest.MethodAccessTypePublic,
		a.chainTxByIndexHandler,
	); err != nil {
		return err
	}
	if err := a.endpoint.RegisterMethod(
		"/chain/transactions/{height}/{index}",
		"GET",
		apirest.MethodAccessTypePublic,
		a.chainTxHandler,
	); err != nil {
		return err
	}
	if err := a.endpoint.RegisterMethod(
		"/chain/transactions",
		"POST",
		apirest.MethodAccessTypePublic,
		a.chainSendTxHandler,
	); err != nil {
		return err
	}
	if err := a.endpoint.RegisterMethod(
		"/chain/transactions/page/{page}",
		"GET",
		apirest.MethodAccessTypePublic,
		a.chainTxListPaginated,
	); err != nil {
		return err
	}
	if err := a.endpoint.RegisterMethod(
		"/chain/validators",
		"GET",
		apirest.MethodAccessTypePublic,
		a.chainValidatorsHandler,
	); err != nil {
		return err
	}
	if err := a.endpoint.RegisterMethod(
		"/chain/blocks/{height}",
		"GET",
		apirest.MethodAccessTypePublic,
		a.chainBlockHandler,
	); err != nil {
		return err
	}
	if err := a.endpoint.RegisterMethod(
		"/chain/blocks/hash/{hash}",
		"GET",
		apirest.MethodAccessTypePublic,
		a.chainBlockByHashHandler,
	); err != nil {
		return err
	}

	return nil
}

// /chain/organizations/pages/<page>
// list the existing organizations
func (a *API) organizationListHandler(msg *apirest.APIdata, ctx *httprouter.HTTPContext) error {
	var err error
	page := 0
	if ctx.URLParam("page") != "" {
		page, err = strconv.Atoi(ctx.URLParam("page"))
		if err != nil {
			return fmt.Errorf("cannot parse page number")
		}
	}
	page = page * MaxPageSize
	organization := &Organization{}

	list := a.indexer.EntityList(MaxPageSize, page, "")
	for _, orgID := range list {
		organization.Organizations = append(organization.Organizations, &OrganizationList{
			OrganizationID: orgID,
			ElectionCount:  a.indexer.ProcessCount(orgID),
		})
	}

	var data []byte
	if data, err = json.Marshal(organization); err != nil {
		return err
	}

	return ctx.Send(data, apirest.HTTPstatusCodeOK)
}

// /chain/organizations/count
// return the number of organizations
func (a *API) organizationCountHandler(msg *apirest.APIdata, ctx *httprouter.HTTPContext) error {
	count := a.indexer.EntityCount()
	organization := &Organization{Count: &count}
	data, err := json.Marshal(organization)
	if err != nil {
		return err
	}
	return ctx.Send(data, apirest.HTTPstatusCodeOK)

}

// /chain/info
// returns the chain ID, blocktimes, timestamp and height of the blockchain
func (a *API) chainInfoHandler(msg *apirest.APIdata, ctx *httprouter.HTTPContext) error {
	chainID := a.vocapp.ChainID()
	blockTimes := a.vocinfo.BlockTimes()
	height := a.vocapp.Height()
	timestamp := a.vocapp.Timestamp()
<<<<<<< HEAD
	// Get current circuit tag
	circuitConfigTag := a.vocapp.CircuitConfigurationTag()

	data, err := json.Marshal(ChainInfo{
		ID:                      chainID,
		BlockTime:               blockTimes,
		Height:                  &height,
		Timestamp:               &timestamp,
		CircuitConfigurationTag: circuitConfigTag,
=======
	transactionCount, err := a.indexer.TransactionCount()
	if err != nil {
		return err
	}
	electionCount := a.indexer.ProcessCount(nil)
	data, err := json.Marshal(ChainInfo{
		ID:               a.vocapp.ChainID(),
		BlockTime:        blockTimes,
		ElectionCount:    &electionCount,
		Height:           &height,
		Timestamp:        &timestamp,
		TransactionCount: &transactionCount,
>>>>>>> d41bdca4
	})
	if err != nil {
		return err
	}
	return ctx.Send(data, apirest.HTTPstatusCodeOK)
}

// /chain/info/circuit
// returns the circuit configuration according to the current circuit
func (a *API) chainCircuitInfoHandler(msg *apirest.APIdata, ctx *httprouter.HTTPContext) error {
	// Get current circuit tag
	circuitConfig := circuit.GetCircuitConfiguration(a.vocapp.CircuitConfigurationTag())
	// Set LocalDir parameter to empty to be omitted
	circuitConfig.LocalDir = ""
	// Encode the circuit configuration to JSON
	data, err := json.Marshal(circuitConfig)
	if err != nil {
		return err
	}
	return ctx.Send(data, apirest.HTTPstatusCodeOK)
}

// /chain/dateToblock/<timestamp>
// returns the estimated block height for the timestamp provided
func (a *API) chainEstimateHeightHandler(msg *apirest.APIdata, ctx *httprouter.HTTPContext) error {
	timestamp, err := strconv.ParseInt(ctx.URLParam("timestamp"), 10, 64)
	if err != nil {
		return err
	}
	height, err := a.vocinfo.EstimateBlockHeight(time.Unix(timestamp, 0))
	if err != nil {
		return err
	}
	data, err := json.Marshal(struct {
		Height uint32 `json:"height"`
	}{Height: height},
	)
	if err != nil {
		return err
	}
	return ctx.Send(data, apirest.HTTPstatusCodeOK)
}

// POST /chain/transactions
// submits a blockchain transaction
func (a *API) chainSendTxHandler(msg *apirest.APIdata, ctx *httprouter.HTTPContext) error {
	req := &Transaction{}
	if err := json.Unmarshal(msg.Data, req); err != nil {
		return err
	}
	res, err := a.vocapp.SendTx(req.Payload)
	if err != nil {
		return err
	}
	if res == nil {
		return fmt.Errorf("no reply from vochain")
	}
	if res.Code != 0 {
		return fmt.Errorf("%s", string(res.Data))
	}
	var data []byte
	if data, err = json.Marshal(Transaction{
		Response: res.Data.Bytes(),
		Code:     &res.Code,
		Hash:     res.Hash.Bytes(),
	}); err != nil {
		return err
	}
	return ctx.Send(data, apirest.HTTPstatusCodeOK)
}

// /chain/transaction/cost
// returns de list of transactions and its cost
func (a *API) chainTxCostHandler(msg *apirest.APIdata, ctx *httprouter.HTTPContext) error {
	txCosts := &Transaction{
		Costs: make(map[string]uint64),
	}
	var err error
	for k, v := range vochain.TxCostNameToTxTypeMap {
		txCosts.Costs[k], err = a.vocapp.State.TxCost(v, true)
		if err != nil {
			return err
		}
	}
	var data []byte
	if data, err = json.Marshal(txCosts); err != nil {
		return err
	}
	return ctx.Send(data, apirest.HTTPstatusCodeOK)
}

// /chain/transactions/page/<page>
func (a *API) chainTxListPaginated(msg *apirest.APIdata, ctx *httprouter.HTTPContext) error {
	page, err := strconv.Atoi(ctx.URLParam("page"))
	if err != nil {
		return err
	}
	offset := int32(page * MaxPageSize)
	refs, err := a.indexer.GetLastTxReferences(MaxPageSize, offset)
	if err != nil {
		return err
	}
	data, err := json.Marshal(refs)
	if err != nil {
		return err
	}
	return ctx.Send(data, apirest.HTTPstatusCodeOK)
}

// /chain/transactions/reference/<hash>
func (a *API) chainTxbyHashHandler(msg *apirest.APIdata, ctx *httprouter.HTTPContext) error {
	hash, err := hex.DecodeString(util.TrimHex(ctx.URLParam("hash")))
	if err != nil {
		return err
	}
	ref, err := a.indexer.GetTxHashReference(hash)
	if err != nil {
		return ErrTransactionNotFound
	}
	data, err := json.Marshal(ref)
	if err != nil {
		return err
	}

	return ctx.Send(data, apirest.HTTPstatusCodeOK)
}

// /chain/transactions/<height>/<index>
func (a *API) chainTxHandler(msg *apirest.APIdata, ctx *httprouter.HTTPContext) error {
	height, err := strconv.ParseInt(ctx.URLParam("height"), 10, 64)
	if err != nil {
		return err
	}
	index, err := strconv.ParseInt(ctx.URLParam("index"), 10, 64)
	if err != nil {
		return err
	}
	stx, err := a.vocapp.GetTx(uint32(height), int32(index))
	if err != nil {
		return fmt.Errorf("cannot get tx: %w", err)
	}
	return ctx.Send([]byte(protoFormat(stx.Tx)), apirest.HTTPstatusCodeOK)
}

// /chain/transactions/reference/index/<index>
func (a *API) chainTxByIndexHandler(msg *apirest.APIdata, ctx *httprouter.HTTPContext) error {
	index, err := strconv.ParseUint(ctx.URLParam("index"), 10, 64)
	if err != nil {
		return err
	}
	ref, err := a.indexer.GetTxReference(index)
	if err != nil {
		return fmt.Errorf("cannot get tx: %w", err)
	}
	data, err := json.Marshal(ref)
	if err != nil {
		return err
	}
	return ctx.Send(data, apirest.HTTPstatusCodeOK)
}

// GET /chain/validators
// returns the list of validators
func (a *API) chainValidatorsHandler(msg *apirest.APIdata, ctx *httprouter.HTTPContext) error {
	stateValidators, err := a.vocapp.State.Validators(true)
	if err != nil {
		return err
	}
	validators := ValidatorList{}
	for _, v := range stateValidators {
		validators.Validators = append(validators.Validators, Validator{
			Address: v.GetAddress(),
			Power:   v.GetPower(),
			Name:    v.GetName(),
			PubKey:  v.GetPubKey(),
		})
	}
	data, err := json.Marshal(&validators)
	if err != nil {
		return err
	}
	return ctx.Send(data, apirest.HTTPstatusCodeOK)
}

// GET /chain/blocks/<height>
// returns the block at the given height
func (a *API) chainBlockHandler(msg *apirest.APIdata, ctx *httprouter.HTTPContext) error {
	height, err := strconv.ParseInt(ctx.URLParam("height"), 10, 64)
	if err != nil {
		return err
	}
	block := a.vocapp.GetBlockByHeight(height)
	if block == nil {
		return ErrBlockNotFound
	}
	data, err := json.Marshal(block)
	if err != nil {
		return err
	}

	return ctx.Send(convertKeysToCamel(data), apirest.HTTPstatusCodeOK)
}

// GET /chain/blocks/hash/<hash>
// returns the block from the given hash
func (a *API) chainBlockByHashHandler(msg *apirest.APIdata, ctx *httprouter.HTTPContext) error {
	hash, err := hex.DecodeString(util.TrimHex(ctx.URLParam("hash")))
	if err != nil {
		return err
	}
	block := a.vocapp.GetBlockByHash(hash)
	if block == nil {
		return ErrBlockNotFound
	}
	data, err := json.Marshal(block)
	if err != nil {
		return err
	}
	return ctx.Send(convertKeysToCamel(data), apirest.HTTPstatusCodeOK)
}<|MERGE_RESOLUTION|>--- conflicted
+++ resolved
@@ -194,34 +194,24 @@
 // /chain/info
 // returns the chain ID, blocktimes, timestamp and height of the blockchain
 func (a *API) chainInfoHandler(msg *apirest.APIdata, ctx *httprouter.HTTPContext) error {
-	chainID := a.vocapp.ChainID()
 	blockTimes := a.vocinfo.BlockTimes()
 	height := a.vocapp.Height()
 	timestamp := a.vocapp.Timestamp()
-<<<<<<< HEAD
-	// Get current circuit tag
+	transactionCount, err := a.indexer.TransactionCount()
+	if err != nil {
+		return err
+	}
+
 	circuitConfigTag := a.vocapp.CircuitConfigurationTag()
-
+	electionCount := a.indexer.ProcessCount(nil)
 	data, err := json.Marshal(ChainInfo{
-		ID:                      chainID,
+		ID:                      a.vocapp.ChainID(),
 		BlockTime:               blockTimes,
+		ElectionCount:           &electionCount,
 		Height:                  &height,
 		Timestamp:               &timestamp,
+		TransactionCount:        &transactionCount,
 		CircuitConfigurationTag: circuitConfigTag,
-=======
-	transactionCount, err := a.indexer.TransactionCount()
-	if err != nil {
-		return err
-	}
-	electionCount := a.indexer.ProcessCount(nil)
-	data, err := json.Marshal(ChainInfo{
-		ID:               a.vocapp.ChainID(),
-		BlockTime:        blockTimes,
-		ElectionCount:    &electionCount,
-		Height:           &height,
-		Timestamp:        &timestamp,
-		TransactionCount: &transactionCount,
->>>>>>> d41bdca4
 	})
 	if err != nil {
 		return err
