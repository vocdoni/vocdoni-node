package api

import (
<<<<<<< HEAD
	"encoding/hex"
=======
	"encoding/json"
>>>>>>> d82eef2d
	"fmt"
	"math/big" // required for evm encoding
	"reflect"
	"strings"

<<<<<<< HEAD
	"github.com/ethereum/go-ethereum/accounts/abi"
	"github.com/ethereum/go-ethereum/common"
=======
	"github.com/iancoleman/strcase"
>>>>>>> d82eef2d
	"go.vocdoni.io/proto/build/go/models"
	"google.golang.org/protobuf/encoding/protojson"
	"google.golang.org/protobuf/proto"
)

func (a *API) electionSummaryList(pids ...[]byte) ([]*ElectionSummary, error) {
	processes := []*ElectionSummary{}
	for _, p := range pids {
		procInfo, err := a.indexer.ProcessInfo(p)
		if err != nil {
			return nil, fmt.Errorf("cannot fetch election info: %w", err)
		}
		processes = append(processes, &ElectionSummary{
			ElectionID: procInfo.ID,
			Status:     strings.ToLower(models.ProcessStatus_name[procInfo.Status]),
			StartDate:  procInfo.CreationTime,
			EndDate:    a.vocinfo.HeightTime(int64(procInfo.EndBlock)),
		})
	}
	return processes, nil
}

func protoFormat(tx []byte) string {
	ptx := models.Tx{}
	if err := proto.Unmarshal(tx, &ptx); err != nil {
		return ""
	}
	pj := protojson.MarshalOptions{
		Multiline:       false,
		Indent:          "",
		EmitUnpopulated: true,
	}
	return pj.Format(&ptx)
}

// isTransactionType checks if the given transaction is of the given type.
// t is expected to be a pointer to a protobuf transaction message.
func isTransactionType(signedTxBytes []byte, t any) (bool, error) {
	stx := &models.SignedTx{}
	if err := proto.Unmarshal(signedTxBytes, stx); err != nil {
		return false, err
	}
	tx := &models.Tx{}
	if err := proto.Unmarshal(stx.GetTx(), tx); err != nil {
		return false, err
	}
	return reflect.TypeOf(tx.Payload) == reflect.TypeOf(t), nil
}

<<<<<<< HEAD
// encodeEVMResultsArgs encodes the arguments for the EVM mimicking the Solidity built-in abi.encode(args...)
// in this case we encode the organizationId the censusRoot and the results that will be translated in the EVM
// contract to the corresponding struct{address, bytes32, uint256[][]}
func (a *API) encodeEVMResultsArgs(electionId common.Hash,
	organizationId common.Address,
	censusRoot common.Hash,
	sourceContractAddress common.Address,
	results [][]*big.Int,
) (string, error) {
	address, _ := abi.NewType("address", "", nil)
	bytes32, _ := abi.NewType("bytes32", "", nil)
	uint256SliceNested, _ := abi.NewType("uint256[][]", "", nil)
	args := abi.Arguments{
		{Type: bytes32},
		{Type: address},
		{Type: bytes32},
		{Type: address},
		{Type: uint256SliceNested},
	}
	abiEncodedResultsBytes, err := args.Pack(electionId, organizationId, censusRoot, sourceContractAddress, results)
	if err != nil {
		return "", fmt.Errorf("error encoding abi: %w", err)
	}
	return fmt.Sprintf("0x%s", hex.EncodeToString(abiEncodedResultsBytes)), nil
=======
// convertKeysToCamel converts all keys in a JSON object to camelCase.
func convertKeysToCamel(j json.RawMessage) json.RawMessage {
	m := make(map[string]json.RawMessage)
	var a []json.RawMessage
	// check if its a JSON object of map type '{}'
	if j[0] == '{' {
		if err := json.Unmarshal([]byte(j), &m); err != nil {
			// not a JSON object
			return j
		}
		// check if its a JSON object of array type '[]'
	} else if j[0] == '[' {
		if err := json.Unmarshal([]byte(j), &a); err != nil {
			// not a JSON object
			return j
		}
	} else {
		// not a JSON object, but an element
		return j
	}

	var b []byte
	var err error
	if len(a) == 0 {
		// if its a map, convert all keys recursively
		for k, v := range m {
			fixed := strcase.ToLowerCamel(k)
			delete(m, k)
			m[fixed] = convertKeysToCamel(v)
		}

		b, err = json.Marshal(m)
		if err != nil {
			return j
		}
	} else {
		// if its an array, convert all elements recursively
		for i, v := range a {
			a[i] = convertKeysToCamel(v)
		}

		b, err = json.Marshal(a)
		if err != nil {
			return j
		}

	}
	return json.RawMessage(b)
>>>>>>> d82eef2d
}<|MERGE_RESOLUTION|>--- conflicted
+++ resolved
@@ -1,22 +1,16 @@
 package api
 
 import (
-<<<<<<< HEAD
 	"encoding/hex"
-=======
 	"encoding/json"
->>>>>>> d82eef2d
 	"fmt"
 	"math/big" // required for evm encoding
 	"reflect"
 	"strings"
 
-<<<<<<< HEAD
 	"github.com/ethereum/go-ethereum/accounts/abi"
 	"github.com/ethereum/go-ethereum/common"
-=======
 	"github.com/iancoleman/strcase"
->>>>>>> d82eef2d
 	"go.vocdoni.io/proto/build/go/models"
 	"google.golang.org/protobuf/encoding/protojson"
 	"google.golang.org/protobuf/proto"
@@ -66,32 +60,6 @@
 	return reflect.TypeOf(tx.Payload) == reflect.TypeOf(t), nil
 }
 
-<<<<<<< HEAD
-// encodeEVMResultsArgs encodes the arguments for the EVM mimicking the Solidity built-in abi.encode(args...)
-// in this case we encode the organizationId the censusRoot and the results that will be translated in the EVM
-// contract to the corresponding struct{address, bytes32, uint256[][]}
-func (a *API) encodeEVMResultsArgs(electionId common.Hash,
-	organizationId common.Address,
-	censusRoot common.Hash,
-	sourceContractAddress common.Address,
-	results [][]*big.Int,
-) (string, error) {
-	address, _ := abi.NewType("address", "", nil)
-	bytes32, _ := abi.NewType("bytes32", "", nil)
-	uint256SliceNested, _ := abi.NewType("uint256[][]", "", nil)
-	args := abi.Arguments{
-		{Type: bytes32},
-		{Type: address},
-		{Type: bytes32},
-		{Type: address},
-		{Type: uint256SliceNested},
-	}
-	abiEncodedResultsBytes, err := args.Pack(electionId, organizationId, censusRoot, sourceContractAddress, results)
-	if err != nil {
-		return "", fmt.Errorf("error encoding abi: %w", err)
-	}
-	return fmt.Sprintf("0x%s", hex.EncodeToString(abiEncodedResultsBytes)), nil
-=======
 // convertKeysToCamel converts all keys in a JSON object to camelCase.
 func convertKeysToCamel(j json.RawMessage) json.RawMessage {
 	m := make(map[string]json.RawMessage)
@@ -140,5 +108,30 @@
 
 	}
 	return json.RawMessage(b)
->>>>>>> d82eef2d
+}
+
+// encodeEVMResultsArgs encodes the arguments for the EVM mimicking the Solidity built-in abi.encode(args...)
+// in this case we encode the organizationId the censusRoot and the results that will be translated in the EVM
+// contract to the corresponding struct{address, bytes32, uint256[][]}
+func encodeEVMResultsArgs(electionId common.Hash,
+	organizationId common.Address,
+	censusRoot common.Hash,
+	sourceContractAddress common.Address,
+	results [][]*big.Int,
+) (string, error) {
+	address, _ := abi.NewType("address", "", nil)
+	bytes32, _ := abi.NewType("bytes32", "", nil)
+	uint256SliceNested, _ := abi.NewType("uint256[][]", "", nil)
+	args := abi.Arguments{
+		{Type: bytes32},
+		{Type: address},
+		{Type: bytes32},
+		{Type: address},
+		{Type: uint256SliceNested},
+	}
+	abiEncodedResultsBytes, err := args.Pack(electionId, organizationId, censusRoot, sourceContractAddress, results)
+	if err != nil {
+		return "", fmt.Errorf("error encoding abi: %w", err)
+	}
+	return fmt.Sprintf("0x%s", hex.EncodeToString(abiEncodedResultsBytes)), nil
 }