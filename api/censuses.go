package api

import (
	"bytes"
	"context"
	"encoding/hex"
	"encoding/json"
	"errors"
	"fmt"
	"time"

	"github.com/google/uuid"
	"go.vocdoni.io/dvote/api/censusdb"
	"go.vocdoni.io/dvote/data/compressor"
	"go.vocdoni.io/dvote/httprouter"
	"go.vocdoni.io/dvote/httprouter/apirest"
	"go.vocdoni.io/dvote/log"
	"go.vocdoni.io/dvote/types"
	"go.vocdoni.io/dvote/util"
	"go.vocdoni.io/proto/build/go/models"
)

const (
	CensusHandler = "censuses"

	CensusTypeWeighted   = "weighted"
	CensusTypeZKWeighted = "zkweighted"
	CensusTypeCSP        = "csp"
	CensusTypeUnknown    = "unknown"

	MaxCensusAddBatchSize = 8192

	censusIDsize = 32
)

func (a *API) enableCensusHandlers() error {
	if err := a.endpoint.RegisterMethod(
		"/censuses/{type}",
		"POST",
		apirest.MethodAccessTypePublic,
		a.censusCreateHandler,
	); err != nil {
		return err
	}
	if err := a.endpoint.RegisterMethod(
		"/censuses/{censusID}/participants",
		"POST",
		apirest.MethodAccessTypePublic,
		a.censusAddHandler,
	); err != nil {
		return err
	}
	if err := a.endpoint.RegisterMethod(
		"/censuses/{censusID}/type",
		"GET",
		apirest.MethodAccessTypePublic,
		a.censusTypeHandler,
	); err != nil {
		return err
	}
	if err := a.endpoint.RegisterMethod(
		"/censuses/{censusID}/root",
		"GET",
		apirest.MethodAccessTypePublic,
		a.censusRootHandler,
	); err != nil {
		return err
	}
	if err := a.endpoint.RegisterMethod(
		"/censuses/{censusID}/export",
		"GET",
		apirest.MethodAccessTypePublic,
		a.censusDumpHandler,
	); err != nil {
		return err
	}
	if err := a.endpoint.RegisterMethod(
		"/censuses/{censusID}/import",
		"POST",
		apirest.MethodAccessTypePublic,
		a.censusImportHandler,
	); err != nil {
		return err
	}
	if err := a.endpoint.RegisterMethod(
		"/censuses/{censusID}/weight",
		"GET",
		apirest.MethodAccessTypePublic,
		a.censusWeightHandler,
	); err != nil {
		return err
	}
	if err := a.endpoint.RegisterMethod(
		"/censuses/{censusID}/size",
		"GET",
		apirest.MethodAccessTypePublic,
		a.censusSizeHandler,
	); err != nil {
		return err
	}
	if err := a.endpoint.RegisterMethod(
		"/censuses/{censusID}/publish",
		"POST",
		apirest.MethodAccessTypePublic,
		a.censusPublishHandler,
	); err != nil {
		return err
	}
	if err := a.endpoint.RegisterMethod(
		"/censuses/{censusID}/publish/{root}",
		"POST",
		apirest.MethodAccessTypePublic,
		a.censusPublishHandler,
	); err != nil {
		return err
	}
	if err := a.endpoint.RegisterMethod(
		"/censuses/{censusID}",
		"DELETE",
		apirest.MethodAccessTypePublic,
		a.censusDeleteHandler,
	); err != nil {
		return err
	}
	if err := a.endpoint.RegisterMethod(
		"/censuses/{censusID}/proof/{key}",
		"GET",
		apirest.MethodAccessTypePublic,
		a.censusProofHandler,
	); err != nil {
		return err
	}
	if err := a.endpoint.RegisterMethod(
		"/censuses/{censusID}/verify",
		"POST",
		apirest.MethodAccessTypePublic,
		a.censusVerifyHandler,
	); err != nil {
		return err
	}

	return nil
}

// POST /censuses/{type}
// create a new census
func (a *API) censusCreateHandler(msg *apirest.APIdata, ctx *httprouter.HTTPContext) error {
	token, err := uuid.Parse(msg.AuthToken)
	if err != nil {
		return err
	}
	censusType := decodeCensusType(ctx.URLParam("type"))
	if censusType == models.Census_UNKNOWN {
		return ErrCensusTypeUnknown
	}

	maxLevels := a.vocapp.TransactionHandler.ZkCircuit.Config.Levels
	censusID := util.RandomBytes(32)
	_, err = a.censusdb.New(censusID, censusType, "", &token, maxLevels)
	if err != nil {
		return err
	}

	var data []byte
	if data, err = json.Marshal(Census{
		CensusID: censusID,
	}); err != nil {
		return err
	}
	return ctx.Send(data, apirest.HTTPstatusOK)
}

// POST /censuses/participants/{censusID}
// Adds one or multiple key/weights to the census
func (a *API) censusAddHandler(msg *apirest.APIdata, ctx *httprouter.HTTPContext) error {
	token, err := uuid.Parse(msg.AuthToken)
	if err != nil {
		return err
	}
	censusID, err := censusIDparse(ctx.URLParam("censusID"))
	if err != nil {
		return err
	}

	cdata := CensusParticipants{}
	if err := json.Unmarshal(msg.Data, &cdata); err != nil {
		return err
	}
	if len(cdata.Participants) == 0 {
		return ErrParamParticipantsMissing
	}
	if len(cdata.Participants) > MaxCensusAddBatchSize {
		return fmt.Errorf("%w (%d, got %d)", ErrParamParticipantsTooBig,
			MaxCensusAddBatchSize, len(cdata.Participants))
	}

	ref, err := a.censusdb.Load(censusID, &token)
	if err != nil {
		if errors.Is(err, censusdb.ErrCensusNotFound) {
			return ErrCensusNotFound
		}
		return err
	}
	// build the list of keys and values that will be added to the three
	keys := [][]byte{}
	values := [][]byte{}
	for i, p := range cdata.Participants {
		if p.Key == nil {
			return fmt.Errorf("%w (number %d)", ErrParticipantKeyMissing, i)
		}
		// check the weight parameter
		if p.Weight == nil {
			p.Weight = new(types.BigInt).SetUint64(1)
		}

		leafKey := p.Key
		if ref.CensusType != int32(models.Census_ARBO_POSEIDON) {
			// compute the hash, we use it as key for the merkle tree
			leafKey, err = ref.Tree().Hash(p.Key)
			if err != nil {
				return fmt.Errorf("%w: %v", ErrCantComputeKeyHash, err)
			}
		}
		keys = append(keys, leafKey)
		values = append(values, ref.Tree().BigIntToBytes(p.Weight.MathBigInt()))
	}

	// add the keys and values to the tree in a single transaction
	failed, err := ref.Tree().AddBatch(keys, values)
	if err != nil {
		return fmt.Errorf("%w: %v", ErrCantAddKeyAndValueToTree, err)
	}
	log.Infof("added %d keys to census %x", len(keys), censusID)
	if len(failed) > 0 {
		log.Warnf("failed participants %v", failed)
	}

<<<<<<< HEAD
	log.Infof("added %d keys to census %x", len(keys), censusID)
	return ctx.Send(nil, apirest.HTTPstatusCodeOK)
=======
	return ctx.Send(nil, apirest.HTTPstatusOK)
>>>>>>> 0b698da8
}

// /censuses/{censusID}/type
func (a *API) censusTypeHandler(msg *apirest.APIdata, ctx *httprouter.HTTPContext) error {
	censusID, err := censusIDparse(ctx.URLParam("censusID"))
	if err != nil {
		return err
	}
	// Get the current census type from the disk
	ref, err := a.censusdb.Load(censusID, nil)
	if err != nil {
		if errors.Is(err, censusdb.ErrCensusNotFound) {
			return ErrCensusNotFound
		}
		return err
	}
	// Encode the current censusType to string
	censusType := encodeCensusType(models.Census_Type(ref.CensusType))
	// Envolves the type into the Census struct and return it as JSON
	data, err := json.Marshal(Census{Type: censusType})
	if err != nil {
		return err
	}
<<<<<<< HEAD
	return ctx.Send(data, apirest.HTTPstatusCodeOK)
=======

	return ctx.Send(data, apirest.HTTPstatusOK)
>>>>>>> 0b698da8
}

// /censuses/{censusID}/root
func (a *API) censusRootHandler(msg *apirest.APIdata, ctx *httprouter.HTTPContext) error {
	censusID, err := censusIDparse(ctx.URLParam("censusID"))
	if err != nil {
		return err
	}
	ref, err := a.censusdb.Load(censusID, nil)
	if err != nil {
		if errors.Is(err, censusdb.ErrCensusNotFound) {
			return ErrCensusNotFound
		}
		return err
	}
	root, err := ref.Tree().Root()
	if err != nil {
		return err
	}
	var data []byte
	if data, err = json.Marshal(Census{
		Root: root,
	}); err != nil {
		return err
	}
<<<<<<< HEAD
	return ctx.Send(data, apirest.HTTPstatusCodeOK)
=======

	return ctx.Send(data, apirest.HTTPstatusOK)
>>>>>>> 0b698da8
}

// /censuses/{censusID}/export
func (a *API) censusDumpHandler(msg *apirest.APIdata, ctx *httprouter.HTTPContext) error {
	token, err := uuid.Parse(msg.AuthToken)
	if err != nil {
		return err
	}
	censusID, err := censusIDparse(ctx.URLParam("censusID"))
	if err != nil {
		return err
	}
	ref, err := a.censusdb.Load(censusID, &token)
	if err != nil {
		if errors.Is(err, censusdb.ErrCensusNotFound) {
			return ErrCensusNotFound
		}
		return err
	}
	root, err := ref.Tree().Root()
	if err != nil {
		return err
	}
	dump, err := ref.Tree().Dump()
	if err != nil {
		return err
	}
	var data []byte
	if data, err = json.Marshal(censusdb.CensusDump{
		RootHash: root,
		Data:     compressor.NewCompressor().CompressBytes(dump),
		Type:     models.Census_Type(ref.CensusType),
	}); err != nil {
		return err
	}

	return ctx.Send(data, apirest.HTTPstatusOK)
}

// /censuses/{censusID}/import
func (a *API) censusImportHandler(msg *apirest.APIdata, ctx *httprouter.HTTPContext) error {
	token, err := uuid.Parse(msg.AuthToken)
	if err != nil {
		return err
	}
	censusID, err := censusIDparse(ctx.URLParam("censusID"))
	if err != nil {
		return err
	}

	cdata := censusdb.CensusDump{}
	if err := json.Unmarshal(msg.Data, &cdata); err != nil {
		return err
	}
	if cdata.Data == nil || cdata.RootHash == nil {
		return ErrParamDumpOrRootMissing
	}

	ref, err := a.censusdb.Load(censusID, &token)
	if err != nil {
		if errors.Is(err, censusdb.ErrCensusNotFound) {
			return ErrCensusNotFound
		}
		return err
	}
	if ref.CensusType != int32(cdata.Type) {
		return ErrCensusTypeMismatch
	}

	if err := ref.Tree().ImportDump(compressor.NewCompressor().DecompressBytes(cdata.Data)); err != nil {
		return err
	}

	root, err := ref.Tree().Root()
	if err != nil {
		return err
	}

	if !bytes.Equal(root, cdata.RootHash) {
		return ErrCensusRootHashMismatch
	}

	return ctx.Send(nil, apirest.HTTPstatusOK)
}

// /censuses/{censusID}/weight
func (a *API) censusWeightHandler(msg *apirest.APIdata, ctx *httprouter.HTTPContext) error {
	censusID, err := censusIDparse(ctx.URLParam("censusID"))
	if err != nil {
		return err
	}
	ref, err := a.censusdb.Load(censusID, nil)
	if err != nil {
		if errors.Is(err, censusdb.ErrCensusNotFound) {
			return ErrCensusNotFound
		}
		return err
	}
	weight, err := ref.Tree().GetCensusWeight()
	if err != nil {
		return err
	}
	var data []byte
	if data, err = json.Marshal(Census{
		Weight: (*types.BigInt)(weight),
	}); err != nil {
		return err
	}

	return ctx.Send(data, apirest.HTTPstatusOK)
}

// /censuses/{censusID}/size
func (a *API) censusSizeHandler(msg *apirest.APIdata, ctx *httprouter.HTTPContext) error {
	censusID, err := censusIDparse(ctx.URLParam("censusID"))
	if err != nil {
		return err
	}
	ref, err := a.censusdb.Load(censusID, nil)
	if err != nil {
		if errors.Is(err, censusdb.ErrCensusNotFound) {
			return ErrCensusNotFound
		}
		return err
	}
	size, err := ref.Tree().Size()
	if err != nil {
		return err
	}
	var data []byte
	if data, err = json.Marshal(Census{
		Size: size,
	}); err != nil {
		return err
	}

	return ctx.Send(data, apirest.HTTPstatusOK)
}

// /censuses/{censusID}/delete
func (a *API) censusDeleteHandler(msg *apirest.APIdata, ctx *httprouter.HTTPContext) error {
	token, err := uuid.Parse(msg.AuthToken)
	if err != nil {
		return err
	}
	censusID, err := censusIDparse(ctx.URLParam("censusID"))
	if err != nil {
		return err
	}
	_, err = a.censusdb.Load(censusID, &token)
	if err != nil {
		if errors.Is(err, censusdb.ErrCensusNotFound) {
			return ErrCensusNotFound
		}
		return err
	}
	if err := a.censusdb.Del(censusID); err != nil {
		return err
	}
	return ctx.Send(nil, apirest.HTTPstatusOK)
}

// POST /censuses/{censusID}/publish/{root}
// POST /censuses/{censusID}/publish
func (a *API) censusPublishHandler(msg *apirest.APIdata, ctx *httprouter.HTTPContext) error {
	token, err := uuid.Parse(msg.AuthToken)
	if err != nil {
		return err
	}
	censusID, err := censusIDparse(ctx.URLParam("censusID"))
	if err != nil {
		return err
	}

	ref, err := a.censusdb.Load(censusID, &token)
	if err != nil {
		if errors.Is(err, censusdb.ErrCensusNotFound) {
			return ErrCensusNotFound
		}
		return err
	}

	if root := ctx.URLParam("root"); root != "" {
		fromRoot, err := hex.DecodeString(root)
		if err != nil {
			return ErrParamRootInvalid
		}
		t, err := ref.Tree().FromRoot(fromRoot)
		if err != nil {
			return err
		}
		ref.SetTree(t)
	}

	// the root hash is used as censusID for the new published census
	// check if a census with censusID=root already exist
	root, err := ref.Tree().Root()
	if err != nil {
		return err
	}

	// if the census already exists, return the URI and the root
	if a.censusdb.Exists(root) {
		ref, err := a.censusdb.Load(root, nil)
		if err != nil {
			if errors.Is(err, censusdb.ErrCensusNotFound) {
				return ErrCensusNotFound
			}
			return err
		}
		var data []byte
		if data, err = json.Marshal(&Census{
			CensusID: root,
			URI:      ref.URI,
		}); err != nil {
			return err
		}
		return ctx.Send(data, apirest.HTTPstatusOK)
	}

	// dump the current tree to import them after
	dump, err := ref.Tree().Dump()
	if err != nil {
		return err
	}

	// export the tree to the remote storage (IPFS)
	uri := ""
	if a.storage != nil {
		exportData, err := censusdb.BuildExportDump(root, dump,
			models.Census_Type(ref.CensusType), ref.MaxLevels)
		if err != nil {
			return err
		}
		sctx, cancel := context.WithTimeout(context.Background(), 15*time.Second)
		defer cancel()
		cid, err := a.storage.Publish(sctx, exportData)
		if err != nil {
			log.Errorf("could not export tree to storage: %v", err)
		} else {
			uri = a.storage.URIprefix() + cid
		}
	}

	newRef, err := a.censusdb.New(root, models.Census_Type(ref.CensusType), uri,
		nil, ref.MaxLevels)
	if err != nil {
		return err
	}
	if err := newRef.Tree().ImportDump(dump); err != nil {
		return err
	}
	newRef.Tree().Publish()

	var data []byte
	if data, err = json.Marshal(&Census{
		CensusID: root,
		URI:      uri,
	}); err != nil {
		return err
	}

	return ctx.Send(data, apirest.HTTPstatusOK)
}

// /censuses/{censusID}/proof/{key}
func (a *API) censusProofHandler(msg *apirest.APIdata, ctx *httprouter.HTTPContext) error {
	censusID, err := censusIDparse(ctx.URLParam("censusID"))
	if err != nil {
		return err
	}
	key, err := censusKeyParse(ctx.URLParam("key"))
	if err != nil {
		return err
	}
	ref, err := a.censusdb.Load(censusID, nil)
	if err != nil {
		if errors.Is(err, censusdb.ErrCensusNotFound) {
			return ErrCensusNotFound
		}
		return err
	}

	// Get the census type to return it into the response to prevent to perform
	// two api calls.
	censusType := encodeCensusType(models.Census_Type(ref.CensusType))

	// If the census type is zkweighted (that means that it uses Poseidon hash
	// with Arbo merkle tree), skip to perform a hash function over the census
	// key. It is because the zk friendly key of any census leaf is the
	// ZkAddress which follows a specific transformation process that must be
	// implemented into the circom circuit also, and it is already hashed.
	// Otherwhise, hash the key before get the proof.
	leafKey := key
	if ref.CensusType != int32(models.Census_ARBO_POSEIDON) {
		leafKey, err = ref.Tree().Hash(key)
		if err != nil {
			return err
		}
	}

	leafV, siblings, err := ref.Tree().GenProof(leafKey)
	if err != nil {
		return fmt.Errorf("something was wrong during census proof generation: %w", err)
	}
	response := Census{
		Proof: siblings,
		Value: leafV,
		Type:  censusType,
	}

	// Get the leaf siblings from arbo based on the key received and include
	// them into the response, only if it is zkweighted.
	if ref.CensusType == int32(models.Census_ARBO_POSEIDON) {
		response.Siblings, err = ref.Tree().GetCircomSiblings(leafKey)
		if err != nil {
			return fmt.Errorf("error geting the census siblings to circom: %w", err)
		}
	}
	if len(leafV) > 0 {
		// return the string representation of the census value (weight)
		// to make the client know his voting power for the census
		weight := ref.Tree().BytesToBigInt(leafV)
		response.Weight = (*types.BigInt)(weight)
	}

	var data []byte
	if data, err = json.Marshal(&response); err != nil {
		return err
	}

	return ctx.Send(data, apirest.HTTPstatusOK)
}

// POST /censuses/{censusID}/verify
func (a *API) censusVerifyHandler(msg *apirest.APIdata, ctx *httprouter.HTTPContext) error {
	censusID, err := censusIDparse(ctx.URLParam("censusID"))
	if err != nil {
		return err
	}

	cdata := Census{}
	if err := json.Unmarshal(msg.Data, &cdata); err != nil {
		return err
	}
	if cdata.Key == nil || cdata.Proof == nil {
		return ErrParamKeyOrProofMissing
	}

	ref, err := a.censusdb.Load(censusID, nil)
	if err != nil {
		if errors.Is(err, censusdb.ErrCensusNotFound) {
			return ErrCensusNotFound
		}
		return err
	}

	// If the census type is zkweighted (that means that it uses Poseidon hash
	// with Arbo merkle tree), skip to perform a hash function over the census
	// key. It is because the zk friendly key of any census leaf is the
	// ZkAddress which follows a specific transformation process that must be
	// implemented into the circom circuit also, and it is already hashed.
	// Otherwhise, hash the key before get the proof.
	leafKey := cdata.Key
	if ref.CensusType != int32(models.Census_ARBO_POSEIDON) {
		leafKey, err = ref.Tree().Hash(cdata.Key)
		if err != nil {
			return err
		}
	}

	valid, err := ref.Tree().VerifyProof(leafKey, cdata.Value, cdata.Proof, cdata.Root)
	if err != nil {
		return fmt.Errorf("something was wrong during census proof verification: %w", err)
	}
	if !valid {
		return ctx.Send(nil, apirest.HTTPstatusBadRequest)
	}
	response := Census{
		Valid: valid,
	}
	var data []byte
	if data, err = json.Marshal(&response); err != nil {
		return err
	}
	return ctx.Send(data, apirest.HTTPstatusOK)
}<|MERGE_RESOLUTION|>--- conflicted
+++ resolved
@@ -235,12 +235,7 @@
 		log.Warnf("failed participants %v", failed)
 	}
 
-<<<<<<< HEAD
-	log.Infof("added %d keys to census %x", len(keys), censusID)
-	return ctx.Send(nil, apirest.HTTPstatusCodeOK)
-=======
 	return ctx.Send(nil, apirest.HTTPstatusOK)
->>>>>>> 0b698da8
 }
 
 // /censuses/{censusID}/type
@@ -264,12 +259,8 @@
 	if err != nil {
 		return err
 	}
-<<<<<<< HEAD
-	return ctx.Send(data, apirest.HTTPstatusCodeOK)
-=======
-
-	return ctx.Send(data, apirest.HTTPstatusOK)
->>>>>>> 0b698da8
+
+	return ctx.Send(data, apirest.HTTPstatusOK)
 }
 
 // /censuses/{censusID}/root
@@ -295,12 +286,8 @@
 	}); err != nil {
 		return err
 	}
-<<<<<<< HEAD
-	return ctx.Send(data, apirest.HTTPstatusCodeOK)
-=======
-
-	return ctx.Send(data, apirest.HTTPstatusOK)
->>>>>>> 0b698da8
+
+	return ctx.Send(data, apirest.HTTPstatusOK)
 }
 
 // /censuses/{censusID}/export
