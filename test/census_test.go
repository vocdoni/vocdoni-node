--- conflicted
+++ resolved
@@ -140,13 +140,8 @@
 	resp = doRequest("dumpPlain", signer2)
 	qt.Assert(t, resp.Ok, qt.IsTrue)
 	for _, c := range claims {
-<<<<<<< HEAD
-		found = false
+		found := false
 		for _, c2 := range resp.CensusKeys {
-=======
-		found := false
-		for _, c2 := range resp.ClaimsData {
->>>>>>> de51fbac
 			if bytes.Equal(c, c2) {
 				found = true
 				break
