package testutil

import (
	"bytes"
	"fmt"
	"sync"
	"sync/atomic"
	"time"

	comettypes "github.com/cometbft/cometbft/types"
	"go.vocdoni.io/dvote/log"
)

type MockBlockStore struct {
	blockByHeight sync.Map // map[int64]*tmtypes.Block
	height        atomic.Int64
}

func (b *MockBlockStore) Init() {
	log.Info("init mock block store")
}

func (b *MockBlockStore) Height() int64 {
	return b.height.Load()
}

func (b *MockBlockStore) AddTxToBlock(tx []byte) {
	count := b.height.Load()
	log.Infow("add tx to block", "height", count)
	block := b.Get(count)
	// Note that this append is not safe to do concurrently.
	block.Txs = append(block.Txs, tx)
}

func (b *MockBlockStore) NewBlock(height int64, timestamp time.Time) {
	if count := b.height.Load(); height != count {
		panic(fmt.Sprintf("height is not the expected one (got:%d expected:%d)", height, count))
	}
<<<<<<< HEAD
	log.Infow("new block", "height", height, "timestamp", timestamp)
	b.set(height, &tmtypes.Block{
		Header: tmtypes.Header{
			Height: height, Time: timestamp, ChainID: "test",
		},
		Data: tmtypes.Data{
			Txs: make([]tmtypes.Tx, 0),
		}},
=======
	log.Infow("new block", "height", height)
	b.set(height, &comettypes.Block{
		Header: comettypes.Header{Height: height, Time: time.Now(), ChainID: "test"},
		Data:   comettypes.Data{Txs: make([]comettypes.Tx, 0)}},
>>>>>>> 55148b79
	)
}

func (b *MockBlockStore) EndBlock() int64 {
	log.Infow("end block", "height", b.height.Load())
	return b.height.Add(1)
}

func (b *MockBlockStore) Get(height int64) *comettypes.Block {
	val, ok := b.blockByHeight.Load(height)
	if !ok {
		return nil
	}
	return val.(*comettypes.Block)
}

func (b *MockBlockStore) GetByHash(hash []byte) *comettypes.Block {
	var block *comettypes.Block
	b.blockByHeight.Range(func(key, value any) bool {
		if bytes.Equal(value.(*comettypes.Block).Hash().Bytes(), hash) {
			block = value.(*comettypes.Block)
			return false
		}
		return true
	})
	return block
}

func (b *MockBlockStore) set(height int64, block *comettypes.Block) {
	b.blockByHeight.Store(height, block)
}<|MERGE_RESOLUTION|>--- conflicted
+++ resolved
@@ -36,21 +36,10 @@
 	if count := b.height.Load(); height != count {
 		panic(fmt.Sprintf("height is not the expected one (got:%d expected:%d)", height, count))
 	}
-<<<<<<< HEAD
 	log.Infow("new block", "height", height, "timestamp", timestamp)
-	b.set(height, &tmtypes.Block{
-		Header: tmtypes.Header{
-			Height: height, Time: timestamp, ChainID: "test",
-		},
-		Data: tmtypes.Data{
-			Txs: make([]tmtypes.Tx, 0),
-		}},
-=======
-	log.Infow("new block", "height", height)
 	b.set(height, &comettypes.Block{
 		Header: comettypes.Header{Height: height, Time: time.Now(), ChainID: "test"},
 		Data:   comettypes.Data{Txs: make([]comettypes.Tx, 0)}},
->>>>>>> 55148b79
 	)
 }
 
