package test

import (
	"encoding/json"
	"fmt"
	"math/big"
	"testing"
	"time"

	qt "github.com/frankban/quicktest"
	"github.com/google/uuid"
	"go.vocdoni.io/dvote/api"
	"go.vocdoni.io/dvote/crypto/ethereum"
	"go.vocdoni.io/dvote/data"
	"go.vocdoni.io/dvote/test/testcommon"
	"go.vocdoni.io/dvote/test/testcommon/testutil"
	"go.vocdoni.io/dvote/types"
	"go.vocdoni.io/dvote/util"
	"go.vocdoni.io/dvote/vochain"
	"go.vocdoni.io/proto/build/go/models"
	"google.golang.org/protobuf/proto"
)

func TestAPIcensusAndVote(t *testing.T) {
	server := testcommon.APIserver{}
	server.Start(t,
		api.ChainHandler,
		api.CensusHandler,
		api.VoteHandler,
		api.AccountHandler,
		api.ElectionHandler,
		api.WalletHandler,
	)
	// Block 1
	server.VochainAPP.AdvanceTestBlock()

	token1 := uuid.New()
	c := testutil.NewTestHTTPclient(t, server.ListenAddr, &token1)

	// create a new census
	resp, code := c.Request("POST", nil, "censuses", "weighted")
	qt.Assert(t, code, qt.Equals, 200)
	censusData := &api.Census{}
	qt.Assert(t, json.Unmarshal(resp, censusData), qt.IsNil)
	id1 := censusData.CensusID.String()

	// add a bunch of keys and values (weights)
	rnd := testutil.NewRandom(1)
	cparts := api.CensusParticipants{}
	for i := 1; i < 10; i++ {
		cparts.Participants = append(cparts.Participants, api.CensusParticipant{
			Key:    rnd.RandomBytes(32),
			Weight: (*types.BigInt)(big.NewInt(int64(1))),
		})
	}
	_, code = c.Request("POST", &cparts, "censuses", id1, "participants")
	qt.Assert(t, code, qt.Equals, 200)

	// add the key we'll use for cast votes
	voterKey := ethereum.SignKeys{}
	qt.Assert(t, voterKey.Generate(), qt.IsNil)

	_, code = c.Request("POST", &api.CensusParticipants{Participants: []api.CensusParticipant{{
		Key:    voterKey.PublicKey(),
		Weight: (*types.BigInt)(big.NewInt(1)),
	}}}, "censuses", id1, "participants")
	qt.Assert(t, code, qt.Equals, 200)

	resp, code = c.Request("POST", nil, "censuses", id1, "publish")
	qt.Assert(t, code, qt.Equals, 200)
	qt.Assert(t, json.Unmarshal(resp, censusData), qt.IsNil)
	qt.Assert(t, censusData.CensusID, qt.IsNotNil)
	root := censusData.CensusID

	resp, code = c.Request("GET", nil, "censuses", root.String(), "proof", fmt.Sprintf("%x", voterKey.PublicKey()))
	qt.Assert(t, code, qt.Equals, 200)
	qt.Assert(t, json.Unmarshal(resp, censusData), qt.IsNil)
	qt.Assert(t, censusData.Weight.String(), qt.Equals, "1")

	metadataBytes, err := json.Marshal(
		&api.ElectionMetadata{
			Title:       map[string]string{"default": "test election"},
			Description: map[string]string{"default": "test election description"},
			Version:     "1.0",
		})

	qt.Assert(t, err, qt.IsNil)
	metadataURI := data.IPFScontentIdentifier(metadataBytes)

	tx := models.Tx{
		Payload: &models.Tx_NewProcess{
			NewProcess: &models.NewProcessTx{
				Txtype: models.TxType_NEW_PROCESS,
				Nonce:  0,
				Process: &models.Process{
					StartBlock:   0,
					BlockCount:   100,
					Status:       models.ProcessStatus_READY,
					CensusRoot:   root,
					CensusOrigin: models.CensusOrigin_OFF_CHAIN_TREE_WEIGHTED,
					Mode:         &models.ProcessMode{AutoStart: true, Interruptible: true},
					VoteOptions:  &models.ProcessVoteOptions{MaxCount: 1, MaxValue: 1},
					EnvelopeType: &models.EnvelopeType{},
					Metadata:     &metadataURI,
				},
			},
		},
	}
	txb, err := proto.Marshal(&tx)
	qt.Assert(t, err, qt.IsNil)
	signedTxb, err := server.Signer.SignVocdoniTx(txb, server.VochainAPP.ChainID())
	qt.Assert(t, err, qt.IsNil)
	stx := models.SignedTx{Tx: txb, Signature: signedTxb}
	stxb, err := proto.Marshal(&stx)
	qt.Assert(t, err, qt.IsNil)

<<<<<<< HEAD
	election := &api.ElectionCreate{TxPayload: stxb}
	resp, code = c.Request("POST", election, "elections")
=======
	election := api.ElectionCreate{
		TxPayload: stxb,
		Metadata:  metadataBytes,
	}
	resp, code = c.Request("POST", election, "election", "create")
>>>>>>> 84b77bd7
	qt.Assert(t, code, qt.Equals, 200)
	err = json.Unmarshal(resp, election)
	qt.Assert(t, err, qt.IsNil)

	// Block 2
	server.VochainAPP.AdvanceTestBlock()
	waitUntilHeight(t, c, 2)

	// Send a vote
	votePackage := &vochain.VotePackage{
		Votes: []int{1},
	}
	votePackageBytes, err := json.Marshal(votePackage)
	qt.Assert(t, err, qt.IsNil)

	vote := &models.VoteEnvelope{
		Nonce:       util.RandomBytes(16),
		ProcessId:   election.ElectionID,
		VotePackage: votePackageBytes,
	}
	vote.Proof = &models.Proof{
		Payload: &models.Proof_Arbo{
			Arbo: &models.ProofArbo{
				Type:     models.ProofArbo_BLAKE2B,
				Siblings: censusData.Proof,
				Value:    censusData.Value,
			},
		},
	}
	stx.Tx, err = proto.Marshal(&models.Tx{Payload: &models.Tx_Vote{Vote: vote}})
	qt.Assert(t, err, qt.IsNil)
	stx.Signature, err = voterKey.SignVocdoniTx(stx.Tx, server.VochainAPP.ChainID())
	qt.Assert(t, err, qt.IsNil)
	stxb, err = proto.Marshal(&stx)
	qt.Assert(t, err, qt.IsNil)

	v := &api.Vote{TxPayload: stxb}
	resp, code = c.Request("POST", v, "votes")
	qt.Assert(t, code, qt.Equals, 200)
	err = json.Unmarshal(resp, &v)
	qt.Assert(t, err, qt.IsNil)

	// Block 3
	server.VochainAPP.AdvanceTestBlock()
	waitUntilHeight(t, c, 3)

	_, code = c.Request("GET", nil, "votes", "verify", election.ElectionID.String(), v.VoteID.String())
	qt.Assert(t, code, qt.Equals, 200)
}

func TestAPIaccount(t *testing.T) {
	server := testcommon.APIserver{}
	server.Start(t,
		api.ChainHandler,
		api.CensusHandler,
		api.VoteHandler,
		api.AccountHandler,
		api.ElectionHandler,
		api.WalletHandler,
	)
	token1 := uuid.New()
	c := testutil.NewTestHTTPclient(t, server.ListenAddr, &token1)

	// Block 1
	server.VochainAPP.AdvanceTestBlock()
	waitUntilHeight(t, c, 1)

	// create a new account
	signer := ethereum.SignKeys{}
	qt.Assert(t, signer.Generate(), qt.IsNil)

	// metdata
	meta := &api.OrganizationMetadata{
		Version: "1.0",
	}
	metaData, err := json.Marshal(meta)
	qt.Assert(t, err, qt.IsNil)

	// transaction
	fp, err := vochain.GenerateFaucetPackage(server.Signer, signer.Address(), 50, 0)
	qt.Assert(t, err, qt.IsNil)
	stx := models.SignedTx{}
	infoURI := string("ipfs://1234")
	stx.Tx, err = proto.Marshal(&models.Tx{Payload: &models.Tx_SetAccount{
		SetAccount: &models.SetAccountTx{
			Txtype:        models.TxType_CREATE_ACCOUNT,
			Nonce:         new(uint32),
			InfoURI:       &infoURI,
			Account:       signer.Address().Bytes(),
			FaucetPackage: fp,
		},
	}})
	qt.Assert(t, err, qt.IsNil)
	stx.Signature, err = signer.SignVocdoniTx(stx.Tx, server.VochainAPP.ChainID())
	qt.Assert(t, err, qt.IsNil)
	stxb, err := proto.Marshal(&stx)
	qt.Assert(t, err, qt.IsNil)

	// send the transaction and metadata
	accSet := api.AccountSet{
		Metadata:  metaData,
		TxPayload: stxb,
	}
	resp, code := c.Request("POST", &accSet, "accounts")
	qt.Assert(t, code, qt.Equals, 200, qt.Commentf("response: %s", resp))

	// Block 2
	server.VochainAPP.AdvanceTestBlock()
	waitUntilHeight(t, c, 2)

	// TODO: This is not working, should be checked!
	// check the account exist
	//resp, code = c.Request("GET", nil, "account", signer.Address().String())
	//qt.Assert(t, code, qt.Equals, 200, qt.Commentf("response: %s", resp))
}

func waitUntilHeight(t testing.TB, c *testutil.TestHTTPclient, h uint32) {
	for {
		resp, code := c.Request("GET", nil, "chain", "info")
		qt.Assert(t, code, qt.Equals, 200)
		chainInfo := api.ChainInfo{}
		err := json.Unmarshal(resp, &chainInfo)
		qt.Assert(t, err, qt.IsNil)
		if *chainInfo.Height >= h {
			break
		}
		time.Sleep(time.Second * 1)
	}
}<|MERGE_RESOLUTION|>--- conflicted
+++ resolved
@@ -85,7 +85,7 @@
 		})
 
 	qt.Assert(t, err, qt.IsNil)
-	metadataURI := data.IPFScontentIdentifier(metadataBytes)
+	metadataURI := data.CalculateIPFSCIDv1json(metadataBytes)
 
 	tx := models.Tx{
 		Payload: &models.Tx_NewProcess{
@@ -114,18 +114,13 @@
 	stxb, err := proto.Marshal(&stx)
 	qt.Assert(t, err, qt.IsNil)
 
-<<<<<<< HEAD
-	election := &api.ElectionCreate{TxPayload: stxb}
-	resp, code = c.Request("POST", election, "elections")
-=======
 	election := api.ElectionCreate{
 		TxPayload: stxb,
 		Metadata:  metadataBytes,
 	}
-	resp, code = c.Request("POST", election, "election", "create")
->>>>>>> 84b77bd7
-	qt.Assert(t, code, qt.Equals, 200)
-	err = json.Unmarshal(resp, election)
+	resp, code = c.Request("POST", election, "elections")
+	qt.Assert(t, code, qt.Equals, 200)
+	err = json.Unmarshal(resp, &election)
 	qt.Assert(t, err, qt.IsNil)
 
 	// Block 2
