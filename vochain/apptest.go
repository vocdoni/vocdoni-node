package vochain

import (
	"context"
	"fmt"
	"testing"
	"time"

	cometabcitypes "github.com/cometbft/cometbft/abci/types"
	cometcoretypes "github.com/cometbft/cometbft/rpc/core/types"
	comettypes "github.com/cometbft/cometbft/types"
	"go.vocdoni.io/dvote/config"
	"go.vocdoni.io/dvote/db/metadb"
	"go.vocdoni.io/proto/build/go/models"
	"google.golang.org/protobuf/proto"
)

// TestBaseApplication creates a new BaseApplication for testing purposes.
// It initializes the State, TransactionHandler and all the callback functions.
// Once the application is create, it is the caller's responsibility to call
// app.AdvanceTestBlock() to advance the block height and commit the state.
func TestBaseApplication(tb testing.TB) *BaseApplication {
	return TestBaseApplicationWithChainID(tb, "test")
}

// TestBaseApplicationWithChainID creates a new BaseApplication for testing purposes.
// It initializes the State, TransactionHandler and all the callback functions.
// Once the application is create, it is the caller's responsibility to call
// app.AdvanceTestBlock() to advance the block height and commit the state.
func TestBaseApplicationWithChainID(tb testing.TB, chainID string) *BaseApplication {
	app, err := NewBaseApplication(&config.VochainCfg{
		DBType:  metadb.ForTest(),
		DataDir: tb.TempDir(),
	})
	if err != nil {
		tb.Fatal(err)
	}
	app.SetTestingMethods()
	genesisDoc, err := NewTemplateGenesisFile(tb.TempDir(), 4)
	if err != nil {
		tb.Fatal(err)
	}
<<<<<<< HEAD
	_, err = app.InitChain(context.TODO(), &abcitypes.RequestInitChain{
		Time:          time.Unix(0, 0),
=======
	_, err = app.InitChain(context.TODO(), &cometabcitypes.InitChainRequest{
		Time:          time.Now(),
>>>>>>> 55148b79
		ChainId:       chainID,
		Validators:    []cometabcitypes.ValidatorUpdate{},
		AppStateBytes: genesisDoc.AppState,
	})
	if err != nil {
		tb.Fatal(err)
	}
	// TODO: should this be a Close on the entire BaseApplication?
	tb.Cleanup(func() {
		if err := app.State.Close(); err != nil {
			tb.Error(err)
		}
	})
	// Set the initial timestamp
	if err := app.State.SetTimestamp(0); err != nil {
		tb.Fatal(err)
	}
	return app
}

// SetTestingMethods assigns fnGetBlockByHash, fnGetBlockByHeight, fnSendTx to use mockBlockStore
func (app *BaseApplication) SetTestingMethods() {
	app.SetFnGetBlockByHash(app.testMockBlockStore.GetByHash)
	app.SetFnGetBlockByHeight(app.testMockBlockStore.Get)
	app.SetFnGetTx(func(height uint32, txIndex int32) (*models.SignedTx, error) {
		blk := app.testMockBlockStore.Get(int64(height))
		if blk == nil {
			return nil, fmt.Errorf("block not found")
		}
		if len(blk.Txs) <= int(txIndex) {
			return nil, fmt.Errorf("txIndex out of range")
		}
		stx := models.SignedTx{}
		return &stx, proto.Unmarshal(blk.Txs[txIndex], &stx)
	})
	app.SetFnGetTxHash(func(height uint32, txIndex int32) (*models.SignedTx, []byte, error) {
		blk := app.testMockBlockStore.Get(int64(height))
		if blk == nil {
			return nil, nil, fmt.Errorf("block not found")
		}
		if len(blk.Txs) <= int(txIndex) {
			return nil, nil, fmt.Errorf("txIndex out of range")
		}
		stx := models.SignedTx{}
		tx := blk.Txs[txIndex]
		return &stx, tx.Hash(), proto.Unmarshal(blk.Txs[txIndex], &stx)
	})
	app.SetFnSendTx(func(tx []byte) (*cometcoretypes.ResultBroadcastTx, error) {
		resp := app.deliverTx(tx)
		if resp.Code == 0 {
			app.testMockBlockStore.AddTxToBlock(tx)
		}
		return &cometcoretypes.ResultBroadcastTx{
			Hash: comettypes.Tx(tx).Hash(),
			Code: resp.Code,
			Data: resp.Data,
		}, nil
	})
	app.SetFnMempoolSize(func() int { return 0 })
	app.isSynchronizingFn = func() bool { return false }
	app.beginBlock(time.Now(), 0)
	app.State.SetHeight(0)
	app.endBlockTimestamp.Store(time.Now().Unix())
}

// AdvanceTestBlock commits the current state, ends the current block and starts a new one.
// Advances the block height and timestamp.
func (app *BaseApplication) AdvanceTestBlock() {
	height := uint32(app.testMockBlockStore.Height())
	ts, err := app.State.Timestamp(false)
	if err != nil {
		panic(err)
	}
	// execute internal state transition commit
	if err := app.Istc.Commit(height, ts); err != nil {
		panic(err)
	}
	// finalize block
	app.endBlock(time.Unix(int64(ts), 0), height)
	// save the state
	if _, err = app.State.PrepareCommit(); err != nil {
		panic(err)
	}
	_, err = app.CommitState()
	if err != nil {
		panic(err)
	}
	// The next block begins 0.00005 seconds later
	newHeight := app.testMockBlockStore.EndBlock()
	time.Sleep(time.Microsecond * 50)
	// nextStartTime is the previous block timestamp + second
	nextStartTime := time.Unix(int64(ts+1), 0)
	app.testMockBlockStore.NewBlock(newHeight, nextStartTime)
	app.beginBlock(nextStartTime, uint32(newHeight))
}

// AdvanceTestBlocksUntilHeight loops over AdvanceTestBlock
// until reaching height n.
func (app *BaseApplication) AdvanceTestBlocksUntilHeight(n uint32) {
	for {
		if uint32(app.testMockBlockStore.Height()) >= n {
			return
		}
		app.AdvanceTestBlock()
	}
}

// AdvanceTestBlocksUntilTimestamp loops over AdvanceTestBlock
// until reaching timestamp ts.
func (app *BaseApplication) AdvanceTestBlocksUntilTimestamp(ts uint32) {
	for {
		if uint32(app.Timestamp()) >= ts {
			return
		}
		app.AdvanceTestBlock()
	}
}<|MERGE_RESOLUTION|>--- conflicted
+++ resolved
@@ -40,13 +40,8 @@
 	if err != nil {
 		tb.Fatal(err)
 	}
-<<<<<<< HEAD
-	_, err = app.InitChain(context.TODO(), &abcitypes.RequestInitChain{
+	_, err = app.InitChain(context.TODO(), &cometabcitypes.InitChainRequest{
 		Time:          time.Unix(0, 0),
-=======
-	_, err = app.InitChain(context.TODO(), &cometabcitypes.InitChainRequest{
-		Time:          time.Now(),
->>>>>>> 55148b79
 		ChainId:       chainID,
 		Validators:    []cometabcitypes.ValidatorUpdate{},
 		AppStateBytes: genesisDoc.AppState,
