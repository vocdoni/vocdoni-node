package genesis

import (
	"time"

	"go.vocdoni.io/dvote/types"
)

// Genesis is a map containing the default Genesis details
var Genesis = map[string]Vochain{
	// Development network
	"dev": {
		AutoUpdateGenesis: true,
		SeedNodes: []string{
			"7440a5b086e16620ce7b13198479016aa2b07988@seed.dev.vocdoni.net:26656"},
		CircuitsConfigTag: "dev",
		Genesis:           &devGenesis,
	},

	// Staging network
	"stage": {
		AutoUpdateGenesis: true,
		SeedNodes: []string{
			"588133b8309363a2a852e853424251cd6e8c5330@seed.stg.vocdoni.net:26656"},
		CircuitsConfigTag: "dev",
		Genesis:           &stageGenesis,
	},

	// Apex production network
	"apex": {
		AutoUpdateGenesis: false,
		SeedNodes: []string{
			"32acbdcda649fbcd35775f1dd8653206d940eee4@seed1.apex.vocdoni.net:26656",
			"02bfac9bd98bf25429d12edc50552cca5e975080@seed2.apex.vocdoni.net:26656",
		},
		CircuitsConfigTag: "dev",
		Genesis:           &apexGenesis,
	},
}

<<<<<<< HEAD
var devGenesis = GenesisDoc{
	GenesisTime: time.Date(2023, time.October, 3, 1, 0, 0, 0, time.UTC),
	ChainID:     "vocdoni-dev-23",
=======
var devGenesis = Doc{
	GenesisTime: time.Date(2023, time.September, 21, 1, 0, 0, 0, time.UTC),
	ChainID:     "vocdoni-dev-20",
>>>>>>> a2f259fa
	ConsensusParams: &ConsensusParams{
		Block: BlockParams{
			MaxBytes: 2097152,
			MaxGas:   -1,
		},
		Evidence: EvidenceParams{
			MaxAgeNumBlocks: 100000,
			MaxAgeDuration:  10000,
		},
		Validator: ValidatorParams{
			PubKeyTypes: []string{"secp256k1"},
		},
		Version: VersionParams{
			AppVersion: 0,
		},
	},
	AppState: AppState{
		MaxElectionSize: 100000,
		NetworkCapacity: 20000,
		Validators: []AppStateValidators{
			{ // 0
				Address:  types.HexStringToHexBytes("04cc36be85a0a6e2bfd09295396625e6302d7c60"),
				PubKey:   types.HexStringToHexBytes("03c61c8399828b0c5644455e43c946979272dc3ca0859267f798268802303015f7"),
				Power:    10,
				Name:     "",
				KeyIndex: 1,
			},
			{ // 1
				Address:  types.HexStringToHexBytes("fc095a35338d96503b6fd1010475e45a3545fc25"),
				PubKey:   types.HexStringToHexBytes("0383fe95c5fddee9932ef0f77c180c3c5d0357dba566f2eeb2f1b2c1f1c1f1c1f1"),
				Power:    10,
				Name:     "",
				KeyIndex: 2,
			},
			{ // 2
				Address:  types.HexStringToHexBytes("a9b1008f17654b36f2a9abd29323c53d344415a0"),
				PubKey:   types.HexStringToHexBytes("03503c0872bdcd804b1635cf187577ca1caddbbb14ec8eb3af68579fe4bedcf071"),
				Power:    10,
				Name:     "",
				KeyIndex: 3,
			},
			{ // 3
				Address:  types.HexStringToHexBytes("234120598e3fcfcfae5d969254d371248b0cf8d1"),
				PubKey:   types.HexStringToHexBytes("02159b8dd9b1cea02cd0ff78ae26dc8aa4efc65f46511537d8550fe1ce407100c3"),
				Power:    10,
				Name:     "",
				KeyIndex: 4,
			},
		},
<<<<<<< HEAD
		Accounts: []GenesisAccount{
			{ // faucet1
=======
		Accounts: []Account{
			{ // faucet
>>>>>>> a2f259fa
				Address: types.HexStringToHexBytes("0xC7C6E17059801b6962cc144a374eCc3ba1b8A9e0"),
				Balance: 100000000,
			},
			{ // faucet2
				Address: types.HexStringToHexBytes("0x536Da9ecd65Fc0248625b0BBDbB305d0DD841893"),
				Balance: 100000000,
			},
		},
		Treasurer: types.HexStringToHexBytes("0x309Bd6959bf4289CDf9c7198cF9f4494e0244b7d"),
		TxCost: TransactionCosts{
			SetProcessStatus:        2,
			SetProcessCensus:        2,
			SetProcessQuestionIndex: 1,
			RegisterKey:             1,
			NewProcess:              5,
			SendTokens:              1,
			SetAccountInfoURI:       1,
			CreateAccount:           1,
			AddDelegateForAccount:   1,
			DelDelegateForAccount:   1,
			CollectFaucet:           1,
			SetAccountSIK:           1,
			DelAccountSIK:           1,
		},
	},
}

var stageGenesis = Doc{
	GenesisTime: time.Date(2023, time.September, 21, 1, 0, 0, 0, time.UTC),
	ChainID:     "vocdoni-stage-8",
	ConsensusParams: &ConsensusParams{
		Block: BlockParams{
			MaxBytes: 2097152,
			MaxGas:   -1,
		},
		Evidence: EvidenceParams{
			MaxAgeNumBlocks: 100000,
			MaxAgeDuration:  10000,
		},
		Validator: ValidatorParams{
			PubKeyTypes: []string{"secp256k1"},
		},
		Version: VersionParams{
			AppVersion: 0,
		},
	},
	AppState: AppState{
		MaxElectionSize: 50000,
		NetworkCapacity: 2000,
		Validators: []AppStateValidators{
			{ // 0
				Address:  types.HexStringToHexBytes("321d141cf1fcb41d7844af611b5347afc380a03f"),
				PubKey:   types.HexStringToHexBytes("02420b2ee645b9509453cd3b99a6bd8e5e10c1d746fb0bb0ac5af79aba19bb9784"),
				Power:    10,
				Name:     "",
				KeyIndex: 1,
			},
			{ // 1
				Address:  types.HexStringToHexBytes("5e6c49d98ff3b90ca46387d7c583d20cf99f29bd"),
				PubKey:   types.HexStringToHexBytes("03e6c55195825f9736ce8a4553913bbadb26c7f094540e06aed9ccda0e6e26050d"),
				Power:    10,
				Name:     "",
				KeyIndex: 0,
			},
			{ // 2
				Address:  types.HexStringToHexBytes("9d4c46f7485036faea5f15c3034e9e864b9415b5"),
				PubKey:   types.HexStringToHexBytes("03cb39e1132eee0b25ec75d7dad1f2885460f9b2f200d108a923b78e648b783839"),
				Power:    10,
				Name:     "",
				KeyIndex: 0,
			},
			{ // 3
				Address:  types.HexStringToHexBytes("52d74938f81569aba46f384c8108c370b5403585"),
				PubKey:   types.HexStringToHexBytes("03f6c246831a524e8214e9ceb61d3da2c3c4dbee09bcbe5d9d9878aaa085764d65"),
				Power:    10,
				Name:     "",
				KeyIndex: 2,
			},
			{ // 4
				Address:  types.HexStringToHexBytes("ad6ff21ccfb31002adc52714043e37da1b555b15"),
				PubKey:   types.HexStringToHexBytes("02fd283ff5760958b4e59eac6b0647ed002669ef2862eb9361251376160aa72fe5"),
				Power:    10,
				Name:     "",
				KeyIndex: 0,
			},
			{ // 5
				Address:  types.HexStringToHexBytes("8367a1488c3afda043a2a602c13f01d801d0270e"),
				PubKey:   types.HexStringToHexBytes("03369a8c595c70526baf8528b908591ec286e910b10796c3d6dfca0ef76a645167"),
				Power:    10,
				Name:     "",
				KeyIndex: 0,
			},
			{ // 6
				Address:  types.HexStringToHexBytes("4146598ff76009f45903958c4c7a3195683b2f61"),
				PubKey:   types.HexStringToHexBytes("02b5005aeefdb8bb196d308df3fba157a7c1e84966f899a9def6aa97b086bc87e7"),
				Power:    10,
				Name:     "",
				KeyIndex: 3,
			},
			{ // 7
				Address:  types.HexStringToHexBytes("205bd3ae071118849535c9746f577ddd5eb226e6"),
				PubKey:   types.HexStringToHexBytes("02cc2386b56cd46c196d33ec23cc9ad5228942fabd62e1cdbc12b4688fa3ac49e0"),
				Power:    10,
				Name:     "",
				KeyIndex: 0,
			},
			{ // 8
				Address:  types.HexStringToHexBytes("96db730d4478eaea44ee2bcb90fc1430a22521cb"),
				PubKey:   types.HexStringToHexBytes("02a059f4f5454555a588ef99b1c6ba525b551a16621d6c476998e4972ef5e42913"),
				Power:    10,
				Name:     "",
				KeyIndex: 0,
			},
			{ // 9
				Address:  types.HexStringToHexBytes("c7864964dab0107eb01a1cade4c3319dae69754e"),
				PubKey:   types.HexStringToHexBytes("022fb2c1b4df15418a268b3d8027809e44d321c640b21ace6f0d5c6fa9fde18989"),
				Power:    10,
				Name:     "",
				KeyIndex: 4,
			},
		},
		Accounts: []Account{
			{ // faucet
				Address: types.HexStringToHexBytes("0xC7C6E17059801b6962cc144a374eCc3ba1b8A9e0"),
				Balance: 1000000000,
			},
		},
		Treasurer: types.HexStringToHexBytes("0x309Bd6959bf4289CDf9c7198cF9f4494e0244b7d"),
		TxCost: TransactionCosts{
			SetProcessStatus:        2,
			SetProcessCensus:        50,
			SetProcessQuestionIndex: 1,
			RegisterKey:             1,
			NewProcess:              5,
			SendTokens:              1,
			SetAccountInfoURI:       1,
			CreateAccount:           1,
			AddDelegateForAccount:   1,
			DelDelegateForAccount:   1,
			CollectFaucet:           1,
			SetAccountSIK:           1,
			DelAccountSIK:           1,
		},
	},
}

var apexGenesis = Doc{
	GenesisTime: time.Date(2023, time.May, 24, 9, 0, 0, 0, time.UTC),
	ChainID:     "vocdoni-apex-v1",
	ConsensusParams: &ConsensusParams{
		Block: BlockParams{
			MaxBytes: 2097152,
			MaxGas:   -1,
		},
		Evidence: EvidenceParams{
			MaxAgeNumBlocks: 100000,
			MaxAgeDuration:  10000,
		},
		Validator: ValidatorParams{
			PubKeyTypes: []string{"secp256k1"},
		},
		Version: VersionParams{
			AppVersion: 0,
		},
	},
	AppState: AppState{
		MaxElectionSize: 1000000,
		NetworkCapacity: 5000,
		Validators: []AppStateValidators{
			{ // 0
				Address:  types.HexStringToHexBytes("8a67aa6e63ea24a029fade79b93f39aa2f935608"),
				PubKey:   types.HexStringToHexBytes("024e3fbcd7e1516ebbc332519a3602e39753c6dd49c46df307c1e60b976f0b29a5"),
				Power:    10,
				Name:     "vocdoni-validator0",
				KeyIndex: 1,
			},
			{ // 1
				Address:  types.HexStringToHexBytes("dd47c5e9db1be4f9c6fac3474b9d9aec5c00ecdd"),
				PubKey:   types.HexStringToHexBytes("02364db3aedf05ffbf25e67e81de971f3a9965b9e1a2d066af06b634ba5c959152"),
				Power:    10,
				Name:     "vocdoni-validator1",
				KeyIndex: 0,
			},
			{ // 2
				Address:  types.HexStringToHexBytes("6bc0fe0ac7e7371294e3c2d39b0e1337b9757193"),
				PubKey:   types.HexStringToHexBytes("037a2e3b3e7ae07cb75dbc73aff9c39b403e0ec58b596cf03fe99a27555285ef73"),
				Power:    10,
				Name:     "vocdoni-validator2",
				KeyIndex: 0,
			},
			{ // 3
				Address:  types.HexStringToHexBytes("d863a79bb3c019941de5ebfc10a136bbfbbc2982"),
				PubKey:   types.HexStringToHexBytes("03553d1b75cdda0a49136417daee453c3a00ed75af64ec6aa20476cf227dfd946c"),
				Power:    10,
				Name:     "vocdoni-validator3",
				KeyIndex: 2,
			},
			{ // 4
				Address:  types.HexStringToHexBytes("d16a9fe63456ea0b3706a2855b98a3a20f10e308"),
				PubKey:   types.HexStringToHexBytes("036e25b61605a04ef3cf5829e73a2c9db4a4b0958a8a6be0895c3df19b69e7ad45"),
				Power:    10,
				Name:     "vocdoni-validator4",
				KeyIndex: 0,
			},
			{ // 5
				Address:  types.HexStringToHexBytes("4ece41dd2b0f0ddd4ddef9fa83ad6d973c98a48c"),
				PubKey:   types.HexStringToHexBytes("027b034a05be20113cdf39eff609c5265d1575c5510bf3fcc611e6da0bed6d30b4"),
				Power:    10,
				Name:     "vocdoni-validator5",
				KeyIndex: 3,
			},
			{ // 6
				Address:  types.HexStringToHexBytes("2b617bad95bb36805512c76a02144c778d3cda20"),
				PubKey:   types.HexStringToHexBytes("034105acd3392dffcfe08a7a2e1c48fb4f52c7f4cdce4477474afc0ddff023ec2d"),
				Power:    10,
				Name:     "vocdoni-validator6",
				KeyIndex: 0,
			},
			{ // 7
				Address:  types.HexStringToHexBytes("4945fd40d29870a931561b26a30a529081ded677"),
				PubKey:   types.HexStringToHexBytes("038276c348971ef9d8b11abaf0cdce50e6cb89bd0f87df14301ef02d46db09db6d"),
				Power:    10,
				Name:     "vocdoni-validator7",
				KeyIndex: 0,
			},
			{ // 8
				Address:  types.HexStringToHexBytes("34868fa6ef1b001b830a5a19a06c69f62f622410"),
				PubKey:   types.HexStringToHexBytes("02a94d4a25c0281980af65d014ce72d34b0aba6e5dff362da8b34c31e8b93b26a9"),
				Power:    10,
				Name:     "vocdoni-validator8",
				KeyIndex: 4,
			},
		},
		Accounts: []Account{
			{ // faucet
				Address: types.HexStringToHexBytes("863a75f41025f0c8878d3a100c8c16576fe8fe4f"),
				Balance: 10000000,
			},
		},
		Treasurer: types.HexStringToHexBytes("13987a54c434d33ec810eeedba4ed7a542e3df24"),
		TxCost: TransactionCosts{
			SetProcessStatus:        1,
			SetProcessCensus:        5,
			SetProcessQuestionIndex: 1,
			RegisterKey:             1,
			NewProcess:              10,
			SendTokens:              1,
			SetAccountInfoURI:       5,
			CreateAccount:           1,
			AddDelegateForAccount:   1,
			DelDelegateForAccount:   1,
			CollectFaucet:           1,
		},
	},
}

// AvailableChains returns the list of hardcoded chains
func AvailableChains() []string {
	chains := []string{}
	for k := range Genesis {
		chains = append(chains, k)
	}
	return chains
}<|MERGE_RESOLUTION|>--- conflicted
+++ resolved
@@ -38,15 +38,9 @@
 	},
 }
 
-<<<<<<< HEAD
-var devGenesis = GenesisDoc{
-	GenesisTime: time.Date(2023, time.October, 3, 1, 0, 0, 0, time.UTC),
-	ChainID:     "vocdoni-dev-23",
-=======
 var devGenesis = Doc{
-	GenesisTime: time.Date(2023, time.September, 21, 1, 0, 0, 0, time.UTC),
-	ChainID:     "vocdoni-dev-20",
->>>>>>> a2f259fa
+	GenesisTime: time.Date(2023, time.October, 10, 1, 0, 0, 0, time.UTC),
+	ChainID:     "vocdoni-dev-24",
 	ConsensusParams: &ConsensusParams{
 		Block: BlockParams{
 			MaxBytes: 2097152,
@@ -96,13 +90,8 @@
 				KeyIndex: 4,
 			},
 		},
-<<<<<<< HEAD
-		Accounts: []GenesisAccount{
-			{ // faucet1
-=======
 		Accounts: []Account{
 			{ // faucet
->>>>>>> a2f259fa
 				Address: types.HexStringToHexBytes("0xC7C6E17059801b6962cc144a374eCc3ba1b8A9e0"),
 				Balance: 100000000,
 			},
