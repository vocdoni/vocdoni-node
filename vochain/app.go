package vochain

import (
	"fmt"
	"path/filepath"
	"sync"
	"sync/atomic"
	"time"

	abcitypes "github.com/cometbft/cometbft/abci/types"
	tmnode "github.com/cometbft/cometbft/node"
	tmcli "github.com/cometbft/cometbft/rpc/client/local"
	ctypes "github.com/cometbft/cometbft/rpc/core/types"
	tmtypes "github.com/cometbft/cometbft/types"
	ethcommon "github.com/ethereum/go-ethereum/common"
	lru "github.com/hashicorp/golang-lru/v2"
	"go.vocdoni.io/dvote/crypto/zk/circuit"
	"go.vocdoni.io/dvote/test/testcommon/testutil"
	"go.vocdoni.io/dvote/vochain/ist"
	vstate "go.vocdoni.io/dvote/vochain/state"
	"go.vocdoni.io/dvote/vochain/transaction"
	"go.vocdoni.io/dvote/vochain/transaction/vochaintx"

	"go.vocdoni.io/dvote/log"
	"go.vocdoni.io/proto/build/go/models"
)

const (
	// recheckTxHeightInterval is the number of blocks after which the mempool is
	// checked for transactions to be rechecked.
	recheckTxHeightInterval = 6 * 5 // 5 minutes
	// transactionBlocksTTL is the number of blocks after which a transaction is
	// removed from the mempool.
	transactionBlocksTTL = 6 * 10 // 10 minutes
)

var (
	// ErrTransactionNotFound is returned when the transaction is not found in the blockstore.
	ErrTransactionNotFound = fmt.Errorf("transaction not found")
	// Ensure that BaseApplication implements abcitypes.Application.
	_ abcitypes.Application = (*BaseApplication)(nil)
)

// BaseApplication reflects the ABCI application implementation.
type BaseApplication struct {
	State              *vstate.State
	Istc               *ist.Controller
	Node               *tmnode.Node
	NodeClient         *tmcli.Local
	NodeAddress        ethcommon.Address
	TransactionHandler *transaction.TransactionHandler
	isSynchronizingFn  func() bool
	// tendermint WaitSync() function is racy, we need to use a mutex in order to avoid
	// data races when querying about the sync status of the blockchain.
	isSynchronizing atomic.Bool

	// Callback blockchain functions
	fnGetBlockByHeight func(height int64) *tmtypes.Block
	fnGetBlockByHash   func(hash []byte) *tmtypes.Block
	fnSendTx           func(tx []byte) (*ctypes.ResultBroadcastTx, error)
	fnGetTx            func(height uint32, txIndex int32) (*models.SignedTx, error)
	fnGetTxHash        func(height uint32, txIndex int32) (*models.SignedTx, []byte, error)
	fnMempoolSize      func() int
	fnMempoolPrune     func(txKey [32]byte) error
	blockCache         *lru.Cache[int64, *tmtypes.Block]
	// txTTLReferences is a map of tx hashes to the block height where they failed.
	txTTLReferences sync.Map
	// endBlockTimestamp is the last block end timestamp calculated from local time.
	endBlockTimestamp atomic.Int64
	// startBlockTimestamp is the current block timestamp from tendermint's
	// abcitypes.RequestBeginBlock.Header.Time
	startBlockTimestamp atomic.Int64
	chainID             string
	circuitConfigTag    string
	dataDir             string
	genesisInfo         *tmtypes.GenesisDoc

	// lastDeliverTxResponse is used to store the last DeliverTxResponse, so validators
	// can skip block re-execution on FinalizeBlock call.
	lastDeliverTxResponse []*DeliverTxResponse
	// lastRootHash is used to store the last root hash of the current on-going state,
	// it is used by validators to skip block re-execution on FinalizeBlock call.
	lastRootHash []byte
	// lastBlockHash stores the last cometBFT block hash
	lastBlockHash []byte
	// prepareProposalLock is used to avoid concurrent calls between Prepare/Process Proposal and FinalizeBlock
	prepareProposalLock sync.Mutex

	// testMockBlockStore is used for testing purposes only
	testMockBlockStore *testutil.MockBlockStore
}

// DeliverTxResponse is the response returned by DeliverTx after executing the transaction.
type DeliverTxResponse struct {
	Code uint32
	Log  string
	Info string
	Data []byte
}

// ExecuteBlockResponse is the response returned by ExecuteBlock after executing the block.
// If InvalidTransactions is true, it means that at least one transaction in the block was invalid.
type ExecuteBlockResponse struct {
	Responses           []*DeliverTxResponse
	Root                []byte
	InvalidTransactions bool
}

// NewBaseApplication creates a new BaseApplication given a name and a DB backend.
// Node still needs to be initialized with SetNode.
// Callback functions still need to be initialized.
func NewBaseApplication(dbType, dbpath string) (*BaseApplication, error) {
	state, err := vstate.NewState(dbType, dbpath)
	if err != nil {
		return nil, fmt.Errorf("cannot create state: (%v)", err)
	}
	istc := ist.NewISTC(state)

	// Create the transaction handler for checking and processing transactions
	transactionHandler, err := transaction.NewTransactionHandler(
		state,
		istc,
		filepath.Join(dbpath, "txHandler"),
	)
	if err != nil {
		return nil, fmt.Errorf("cannot create transaction handler: (%v)", err)
	}
	// Load or download the zk verification keys
	if err := transactionHandler.LoadZkCircuit(circuit.DefaultCircuitConfigurationTag); err != nil {
		return nil, fmt.Errorf("cannot load zk circuit: %w", err)
	}
	blockCache, err := lru.New[int64, *tmtypes.Block](32)
	if err != nil {
		return nil, err
	}
	return &BaseApplication{
		State:              state,
		Istc:               istc,
		TransactionHandler: transactionHandler,
		blockCache:         blockCache,
		dataDir:            dbpath,
		circuitConfigTag:   circuit.DefaultCircuitConfigurationTag,
		genesisInfo:        &tmtypes.GenesisDoc{},
	}, nil
}

<<<<<<< HEAD
// ExecuteBlock delivers a block of transactions to the Application.
// It modifies the state according to the transactions and returns the resulting Merkle root hash.
// It returns a list of ResponseDeliverTx, one for each transaction in the block.
// This call rollbacks the current state.
func (app *BaseApplication) ExecuteBlock(txs [][]byte, height uint32, blockTime time.Time) (*ExecuteBlockResponse, error) {
	result := []*DeliverTxResponse{}
	app.beginBlock(blockTime, height)
	invalidTxs := false
	for _, tx := range txs {
=======
// Info Return information about the application state.
// Used to sync Tendermint with the application during a handshake that happens on startup.
// The returned AppVersion will be included in the Header of every block.
// Tendermint expects LastBlockAppHash and LastBlockHeight to be updated during Commit,
// ensuring that Commit is never called twice for the same block height.
//
// We use this method to initialize some state variables.
func (app *BaseApplication) Info(_ context.Context,
	req *abcitypes.RequestInfo) (*abcitypes.ResponseInfo, error) {
	lastHeight, err := app.State.LastHeight()
	if err != nil {
		return nil, fmt.Errorf("cannot get State.LastHeight: %w", err)
	}
	app.State.SetHeight(lastHeight)
	appHash := app.State.WorkingHash()
	if err := app.State.SetElectionPriceCalc(); err != nil {
		return nil, fmt.Errorf("cannot set election price calc: %w", err)
	}
	// print some basic version info about tendermint components
	log.Infow("cometbft info", "cometVersion", req.Version, "p2pVersion",
		req.P2PVersion, "blockVersion", req.BlockVersion, "lastHeight",
		lastHeight, "appHash", hex.EncodeToString(appHash))

	return &abcitypes.ResponseInfo{
		LastBlockHeight:  int64(lastHeight),
		LastBlockAppHash: appHash,
	}, nil
}

// InitChain called once upon genesis
// ResponseInitChain can return a list of validators. If the list is empty,
// Tendermint will use the validators loaded in the genesis file.
func (app *BaseApplication) InitChain(_ context.Context,
	req *abcitypes.RequestInitChain) (*abcitypes.ResponseInitChain, error) {
	// setting the app initial state with validators, height = 0 and empty apphash
	// unmarshal app state from genesis
	var genesisAppState genesis.AppState
	err := json.Unmarshal(req.AppStateBytes, &genesisAppState)
	if err != nil {
		return nil, fmt.Errorf("cannot unmarshal app state bytes: %w", err)
	}
	// create accounts
	for _, acc := range genesisAppState.Accounts {
		addr := ethcommon.BytesToAddress(acc.Address)
		if err := app.State.CreateAccount(addr, "", nil, acc.Balance); err != nil {
			if err != vstate.ErrAccountAlreadyExists {
				return nil, fmt.Errorf("cannot create acount %x: %w", addr, err)
			}
			if err := app.State.InitChainMintBalance(addr, acc.Balance); err != nil {
				return nil, fmt.Errorf("cannot initialize chain minintg balance: %w", err)
			}
		}
		log.Infow("created account", "addr", addr.Hex(), "tokens", acc.Balance)
	}
	// get validators
	// TODO pau: unify this code with the one on apputils.go that essentially does the same
	tendermintValidators := []abcitypes.ValidatorUpdate{}
	for i := 0; i < len(genesisAppState.Validators); i++ {
		log.Infow("add genesis validator",
			"signingAddress", genesisAppState.Validators[i].Address.String(),
			"consensusPubKey", genesisAppState.Validators[i].PubKey.String(),
			"power", genesisAppState.Validators[i].Power,
			"name", genesisAppState.Validators[i].Name,
			"keyIndex", genesisAppState.Validators[i].KeyIndex,
		)

		v := &models.Validator{
			Address:  genesisAppState.Validators[i].Address,
			PubKey:   genesisAppState.Validators[i].PubKey,
			Power:    genesisAppState.Validators[i].Power,
			KeyIndex: uint32(genesisAppState.Validators[i].KeyIndex),
		}
		if err = app.State.AddValidator(v); err != nil {
			return nil, fmt.Errorf("cannot add validator %s: %w", log.FormatProto(v), err)
		}
		tendermintValidators = append(tendermintValidators,
			abcitypes.UpdateValidator(
				genesisAppState.Validators[i].PubKey,
				int64(genesisAppState.Validators[i].Power),
				crypto256k1.KeyType,
			))
	}

	// set treasurer address
	if genesisAppState.Treasurer != nil {
		log.Infof("adding genesis treasurer %x", genesisAppState.Treasurer)
		if err := app.State.SetTreasurer(ethcommon.BytesToAddress(genesisAppState.Treasurer), 0); err != nil {
			return nil, fmt.Errorf("could not set State.Treasurer from genesis file: %w", err)
		}
	}

	// add tx costs
	for k, v := range genesisAppState.TxCost.AsMap() {
		err = app.State.SetTxBaseCost(k, v)
		if err != nil {
			return nil, fmt.Errorf("could not set tx cost %q to value %q from genesis file to the State", k, v)
		}
	}

	// create burn account
	if err := app.State.SetAccount(vstate.BurnAddress, &vstate.Account{}); err != nil {
		return nil, fmt.Errorf("unable to set burn address")
	}

	// set max election size
	if err := app.State.SetMaxProcessSize(genesisAppState.MaxElectionSize); err != nil {
		return nil, fmt.Errorf("unable to set max election size")
	}

	// set network capacity
	if err := app.State.SetNetworkCapacity(genesisAppState.NetworkCapacity); err != nil {
		return nil, fmt.Errorf("unable to set  network capacity")
	}

	// initialize election price calc
	if err := app.State.SetElectionPriceCalc(); err != nil {
		return nil, fmt.Errorf("cannot set election price calc: %w", err)
	}

	// commit state and get hash
	hash, err := app.State.Save()
	if err != nil {
		return nil, fmt.Errorf("cannot save state: %w", err)
	}
	return &abcitypes.ResponseInitChain{
		Validators: tendermintValidators,
		AppHash:    hash,
	}, nil
}

// CheckTx unmarshals req.Tx and checks its validity
func (app *BaseApplication) CheckTx(_ context.Context,
	req *abcitypes.RequestCheckTx) (*abcitypes.ResponseCheckTx, error) {
	if req.Type == abcitypes.CheckTxType_Recheck {
		if app.Height()%recheckTxHeightInterval != 0 {
			return &abcitypes.ResponseCheckTx{Code: 0}, nil
		}
	}
	tx := new(vochaintx.Tx)
	if err := tx.Unmarshal(req.Tx, app.ChainID()); err != nil {
		return &abcitypes.ResponseCheckTx{Code: 1, Data: []byte("unmarshalTx " + err.Error())}, err
	}
	response, err := app.TransactionHandler.CheckTx(tx, false)
	if err != nil {
		if errors.Is(err, transaction.ErrorAlreadyExistInCache) {
			return &abcitypes.ResponseCheckTx{Code: 0}, nil
		}
		log.Errorw(err, "checkTx")
		return &abcitypes.ResponseCheckTx{Code: 1, Data: []byte("checkTx " + err.Error())}, err
	}
	return &abcitypes.ResponseCheckTx{
		Code: 0,
		Data: response.Data,
		Info: fmt.Sprintf("%x", response.TxHash),
		Log:  response.Log,
	}, nil
}

// FinalizeBlock It delivers a decided block to the Application. The Application must execute
// the transactions in the block deterministically and update its state accordingly.
// Cryptographic commitments to the block and transaction results, returned via the corresponding
// parameters in ResponseFinalizeBlock, are included in the header of the next block.
// CometBFT calls it when a new block is decided.
func (app *BaseApplication) FinalizeBlock(_ context.Context,
	req *abcitypes.RequestFinalizeBlock) (*abcitypes.ResponseFinalizeBlock, error) {
	height := uint32(req.GetHeight())
	app.beginBlock(req.GetTime(), height)
	txResults := make([]*abcitypes.ExecTxResult, len(req.Txs))
	for i, tx := range req.Txs {
>>>>>>> a2f259fa
		resp := app.deliverTx(tx)
		if resp.Code != 0 {
			log.Warnw("deliverTx failed",
				"code", resp.Code,
				"data", string(resp.Data),
				"info", resp.Info,
				"log", resp.Log)
			invalidTxs = true
		}
		result = append(result, resp)
	}
	// execute internal state transition commit
	if err := app.Istc.Commit(height); err != nil {
		return nil, fmt.Errorf("cannot execute ISTC commit: %w", err)
	}
	app.endBlock(blockTime, height)
	root, err := app.State.PrepareCommit()
	if err != nil {
		return nil, fmt.Errorf("cannot prepare commit: %w", err)
	}
	return &ExecuteBlockResponse{
		Responses:           result,
		Root:                root,
		InvalidTransactions: invalidTxs,
	}, nil
}

// CommitState saves the state to persistent storage and returns the hash.
// Before save the state, app.State.PrepareCommit() should be called.
func (app *BaseApplication) CommitState() ([]byte, error) {
	// Commit the state and get the hash
	if app.State.TxCounter() > 0 {
		log.Infow("commit block", "height", app.Height(), "txs", app.State.TxCounter())
	}
	hash, err := app.State.Save()
	if err != nil {
		return nil, fmt.Errorf("cannot save state: %w", err)
	}
	// perform state snapshot (DISABLED)
	if false && app.Height()%50000 == 0 && !app.IsSynchronizing() { // DISABLED
		startTime := time.Now()
		log.Infof("performing a state snapshot on block %d", app.Height())
		if _, err := app.State.Snapshot(); err != nil {
			return hash, fmt.Errorf("cannot make state snapshot: %w", err)
		}
		log.Infof("snapshot created successfully, took %s", time.Since(startTime))
		log.Debugf("%+v", app.State.ListSnapshots())
	}
	return hash, err
}

// deliverTx unmarshals req.Tx and adds it to the State if it is valid
func (app *BaseApplication) deliverTx(rawTx []byte) *DeliverTxResponse {
	// Increase Tx counter on return since the index 0 is valid
	defer app.State.TxCounterAdd()
	tx := new(vochaintx.Tx)
	if err := tx.Unmarshal(rawTx, app.ChainID()); err != nil {
		return &DeliverTxResponse{Code: 1, Data: []byte(err.Error())}
	}
	log.Debugw("deliver tx",
		"hash", fmt.Sprintf("%x", tx.TxID),
		"type", tx.TxModelType,
		"height", app.Height(),
		"tx", tx.Tx,
	)
	// check tx is correct on the current state
	response, err := app.TransactionHandler.CheckTx(tx, true)
	if err != nil {
		log.Errorw(err, "rejected tx")
		return &DeliverTxResponse{Code: 1, Data: []byte(err.Error())}
	}
	app.txTTLReferences.Delete(tx.TxID)
	// call event listeners
	for _, e := range app.State.EventListeners() {
		e.OnNewTx(tx, app.Height(), app.State.TxCounter())
	}
	return &DeliverTxResponse{
		Code: 0,
		Data: response.Data,
		Info: fmt.Sprintf("%x", response.TxHash),
		Log:  response.Log,
	}
}

// beginBlock is called at the beginning of every block.
func (app *BaseApplication) beginBlock(t time.Time, height uint32) {
	if app.isSynchronizingFn != nil {
		if app.isSynchronizingFn() {
			app.isSynchronizing.Store(true)
		} else {
			app.isSynchronizing.Store(false)
		}
	}
	app.State.Rollback()
	app.startBlockTimestamp.Store(t.Unix())
	app.State.SetHeight(height)
	go app.State.CachePurge(height)
	app.State.OnBeginBlock(vstate.BeginBlock{
		Height: int64(height),
		Time:   t,
	})
}

// endBlock is called at the end of every block.
func (app *BaseApplication) endBlock(t time.Time, h uint32) {
	app.endBlockTimestamp.Store(t.Unix())
}

// GetBlockByHeight retrieves a full block indexed by its height.
// This method uses an LRU cache for the blocks so in general it is more
// convenient for high load operations than GetBlockByHash(), which does not use cache.
func (app *BaseApplication) GetBlockByHeight(height int64) *tmtypes.Block {
	if app.fnGetBlockByHeight == nil {
		log.Errorw(fmt.Errorf("method not assigned"), "getBlockByHeight")
		return nil
	}
	if block, ok := app.blockCache.Get(height); ok {
		return block
	}
	block := app.fnGetBlockByHeight(height)
	// Don't add nil entries to the block cache.
	// If a block is fetched before it's available, we don't want to cache the failure,
	// as otherwise we might keep returning a nil block even after the blockstore has it.
	// This means that we only cache blockstore hits, but that seems okay.
	//
	// TODO: we could cache blockstore misses as long as we remove a block's cache entry
	// when a block appears in the chain.
	if block == nil {
		return nil
	}
	app.blockCache.Add(height, block)
	return block
}

// GetBlockByHash retreies a full block indexed by its Hash
func (app *BaseApplication) GetBlockByHash(hash []byte) *tmtypes.Block {
	if app.fnGetBlockByHash == nil {
		log.Errorw(fmt.Errorf("method not assigned"), "getBlockByHash")
		return nil
	}
	return app.fnGetBlockByHash(hash)
}

// GetTx retrieves a vochain transaction from the blockstore
func (app *BaseApplication) GetTx(height uint32, txIndex int32) (*models.SignedTx, error) {
	return app.fnGetTx(height, txIndex)
}

// GetTxHash retrieves a vochain transaction, with its hash, from the blockstore
func (app *BaseApplication) GetTxHash(height uint32, txIndex int32) (*models.SignedTx, []byte, error) {
	return app.fnGetTxHash(height, txIndex)
}

// SendTx sends a transaction to the mempool (sync)
func (app *BaseApplication) SendTx(tx []byte) (*ctypes.ResultBroadcastTx, error) {
	if app.fnSendTx == nil {
		log.Errorw(fmt.Errorf("method not assigned"), "sendTx")
		return nil, nil
	}
	return app.fnSendTx(tx)
}

// ChainID returns the Node ChainID
func (app *BaseApplication) ChainID() string {
	return app.chainID
}

// SetChainID sets the app and state chainID
func (app *BaseApplication) SetChainID(chainID string) {
	app.chainID = chainID
	app.State.SetChainID(chainID)
}

// Genesis returns the tendermint genesis information
func (app *BaseApplication) Genesis() *tmtypes.GenesisDoc {
	return app.genesisInfo
}

// SetCircuitConfigTag sets the current BaseApplication circuit config tag
// attribute to the provided one and loads the circuit configuration based on
// it. The available circuit config tags are defined in
// /crypto/zk/circuit/config.go
func (app *BaseApplication) SetCircuitConfigTag(tag string) error {
	// Update the loaded circuit of the current app transactionHandler
	if err := app.TransactionHandler.LoadZkCircuit(tag); err != nil {
		return fmt.Errorf("cannot load zk circuit: %w", err)
	}
	app.circuitConfigTag = tag
	return nil
}

// CircuitConfigurationTag returns the Node CircuitConfigurationTag
func (app *BaseApplication) CircuitConfigurationTag() string {
	return app.circuitConfigTag
}

// IsSynchronizing informs if the blockchain is synchronizing or not.
func (app *BaseApplication) isSynchronizingTendermint() bool {
	if app.Node == nil {
		return true
	}
	return app.Node.ConsensusReactor().WaitSync()
}

// IsSynchronizing informs if the blockchain is synchronizing or not.
// The value is updated every new block.
func (app *BaseApplication) IsSynchronizing() bool {
	return app.isSynchronizing.Load()
}

// Height returns the current blockchain height, including the latest (under construction) block.
func (app *BaseApplication) Height() uint32 {
	return app.State.CurrentHeight()
}

// Timestamp returns the last block end timestamp
func (app *BaseApplication) Timestamp() int64 {
	return app.endBlockTimestamp.Load()
}

// TimestampStartBlock returns the current block start timestamp
func (app *BaseApplication) TimestampStartBlock() int64 {
	return app.startBlockTimestamp.Load()
}

// TimestampFromBlock returns the timestamp for a specific block height.
// If the block is not found, it returns nil.
// If the block is the current block, it returns the current block start timestamp.
func (app *BaseApplication) TimestampFromBlock(height int64) *time.Time {
	if int64(app.Height()) == height {
		t := time.Unix(app.TimestampStartBlock(), 0)
		return &t
	}
	blk := app.GetBlockByHeight(height)
	if blk == nil {
		return nil
	}
	return &blk.Time
}

// MempoolSize returns the size of the transaction mempool
func (app *BaseApplication) MempoolSize() int {
	return app.fnMempoolSize()
}<|MERGE_RESOLUTION|>--- conflicted
+++ resolved
@@ -144,7 +144,6 @@
 	}, nil
 }
 
-<<<<<<< HEAD
 // ExecuteBlock delivers a block of transactions to the Application.
 // It modifies the state according to the transactions and returns the resulting Merkle root hash.
 // It returns a list of ResponseDeliverTx, one for each transaction in the block.
@@ -154,177 +153,6 @@
 	app.beginBlock(blockTime, height)
 	invalidTxs := false
 	for _, tx := range txs {
-=======
-// Info Return information about the application state.
-// Used to sync Tendermint with the application during a handshake that happens on startup.
-// The returned AppVersion will be included in the Header of every block.
-// Tendermint expects LastBlockAppHash and LastBlockHeight to be updated during Commit,
-// ensuring that Commit is never called twice for the same block height.
-//
-// We use this method to initialize some state variables.
-func (app *BaseApplication) Info(_ context.Context,
-	req *abcitypes.RequestInfo) (*abcitypes.ResponseInfo, error) {
-	lastHeight, err := app.State.LastHeight()
-	if err != nil {
-		return nil, fmt.Errorf("cannot get State.LastHeight: %w", err)
-	}
-	app.State.SetHeight(lastHeight)
-	appHash := app.State.WorkingHash()
-	if err := app.State.SetElectionPriceCalc(); err != nil {
-		return nil, fmt.Errorf("cannot set election price calc: %w", err)
-	}
-	// print some basic version info about tendermint components
-	log.Infow("cometbft info", "cometVersion", req.Version, "p2pVersion",
-		req.P2PVersion, "blockVersion", req.BlockVersion, "lastHeight",
-		lastHeight, "appHash", hex.EncodeToString(appHash))
-
-	return &abcitypes.ResponseInfo{
-		LastBlockHeight:  int64(lastHeight),
-		LastBlockAppHash: appHash,
-	}, nil
-}
-
-// InitChain called once upon genesis
-// ResponseInitChain can return a list of validators. If the list is empty,
-// Tendermint will use the validators loaded in the genesis file.
-func (app *BaseApplication) InitChain(_ context.Context,
-	req *abcitypes.RequestInitChain) (*abcitypes.ResponseInitChain, error) {
-	// setting the app initial state with validators, height = 0 and empty apphash
-	// unmarshal app state from genesis
-	var genesisAppState genesis.AppState
-	err := json.Unmarshal(req.AppStateBytes, &genesisAppState)
-	if err != nil {
-		return nil, fmt.Errorf("cannot unmarshal app state bytes: %w", err)
-	}
-	// create accounts
-	for _, acc := range genesisAppState.Accounts {
-		addr := ethcommon.BytesToAddress(acc.Address)
-		if err := app.State.CreateAccount(addr, "", nil, acc.Balance); err != nil {
-			if err != vstate.ErrAccountAlreadyExists {
-				return nil, fmt.Errorf("cannot create acount %x: %w", addr, err)
-			}
-			if err := app.State.InitChainMintBalance(addr, acc.Balance); err != nil {
-				return nil, fmt.Errorf("cannot initialize chain minintg balance: %w", err)
-			}
-		}
-		log.Infow("created account", "addr", addr.Hex(), "tokens", acc.Balance)
-	}
-	// get validators
-	// TODO pau: unify this code with the one on apputils.go that essentially does the same
-	tendermintValidators := []abcitypes.ValidatorUpdate{}
-	for i := 0; i < len(genesisAppState.Validators); i++ {
-		log.Infow("add genesis validator",
-			"signingAddress", genesisAppState.Validators[i].Address.String(),
-			"consensusPubKey", genesisAppState.Validators[i].PubKey.String(),
-			"power", genesisAppState.Validators[i].Power,
-			"name", genesisAppState.Validators[i].Name,
-			"keyIndex", genesisAppState.Validators[i].KeyIndex,
-		)
-
-		v := &models.Validator{
-			Address:  genesisAppState.Validators[i].Address,
-			PubKey:   genesisAppState.Validators[i].PubKey,
-			Power:    genesisAppState.Validators[i].Power,
-			KeyIndex: uint32(genesisAppState.Validators[i].KeyIndex),
-		}
-		if err = app.State.AddValidator(v); err != nil {
-			return nil, fmt.Errorf("cannot add validator %s: %w", log.FormatProto(v), err)
-		}
-		tendermintValidators = append(tendermintValidators,
-			abcitypes.UpdateValidator(
-				genesisAppState.Validators[i].PubKey,
-				int64(genesisAppState.Validators[i].Power),
-				crypto256k1.KeyType,
-			))
-	}
-
-	// set treasurer address
-	if genesisAppState.Treasurer != nil {
-		log.Infof("adding genesis treasurer %x", genesisAppState.Treasurer)
-		if err := app.State.SetTreasurer(ethcommon.BytesToAddress(genesisAppState.Treasurer), 0); err != nil {
-			return nil, fmt.Errorf("could not set State.Treasurer from genesis file: %w", err)
-		}
-	}
-
-	// add tx costs
-	for k, v := range genesisAppState.TxCost.AsMap() {
-		err = app.State.SetTxBaseCost(k, v)
-		if err != nil {
-			return nil, fmt.Errorf("could not set tx cost %q to value %q from genesis file to the State", k, v)
-		}
-	}
-
-	// create burn account
-	if err := app.State.SetAccount(vstate.BurnAddress, &vstate.Account{}); err != nil {
-		return nil, fmt.Errorf("unable to set burn address")
-	}
-
-	// set max election size
-	if err := app.State.SetMaxProcessSize(genesisAppState.MaxElectionSize); err != nil {
-		return nil, fmt.Errorf("unable to set max election size")
-	}
-
-	// set network capacity
-	if err := app.State.SetNetworkCapacity(genesisAppState.NetworkCapacity); err != nil {
-		return nil, fmt.Errorf("unable to set  network capacity")
-	}
-
-	// initialize election price calc
-	if err := app.State.SetElectionPriceCalc(); err != nil {
-		return nil, fmt.Errorf("cannot set election price calc: %w", err)
-	}
-
-	// commit state and get hash
-	hash, err := app.State.Save()
-	if err != nil {
-		return nil, fmt.Errorf("cannot save state: %w", err)
-	}
-	return &abcitypes.ResponseInitChain{
-		Validators: tendermintValidators,
-		AppHash:    hash,
-	}, nil
-}
-
-// CheckTx unmarshals req.Tx and checks its validity
-func (app *BaseApplication) CheckTx(_ context.Context,
-	req *abcitypes.RequestCheckTx) (*abcitypes.ResponseCheckTx, error) {
-	if req.Type == abcitypes.CheckTxType_Recheck {
-		if app.Height()%recheckTxHeightInterval != 0 {
-			return &abcitypes.ResponseCheckTx{Code: 0}, nil
-		}
-	}
-	tx := new(vochaintx.Tx)
-	if err := tx.Unmarshal(req.Tx, app.ChainID()); err != nil {
-		return &abcitypes.ResponseCheckTx{Code: 1, Data: []byte("unmarshalTx " + err.Error())}, err
-	}
-	response, err := app.TransactionHandler.CheckTx(tx, false)
-	if err != nil {
-		if errors.Is(err, transaction.ErrorAlreadyExistInCache) {
-			return &abcitypes.ResponseCheckTx{Code: 0}, nil
-		}
-		log.Errorw(err, "checkTx")
-		return &abcitypes.ResponseCheckTx{Code: 1, Data: []byte("checkTx " + err.Error())}, err
-	}
-	return &abcitypes.ResponseCheckTx{
-		Code: 0,
-		Data: response.Data,
-		Info: fmt.Sprintf("%x", response.TxHash),
-		Log:  response.Log,
-	}, nil
-}
-
-// FinalizeBlock It delivers a decided block to the Application. The Application must execute
-// the transactions in the block deterministically and update its state accordingly.
-// Cryptographic commitments to the block and transaction results, returned via the corresponding
-// parameters in ResponseFinalizeBlock, are included in the header of the next block.
-// CometBFT calls it when a new block is decided.
-func (app *BaseApplication) FinalizeBlock(_ context.Context,
-	req *abcitypes.RequestFinalizeBlock) (*abcitypes.ResponseFinalizeBlock, error) {
-	height := uint32(req.GetHeight())
-	app.beginBlock(req.GetTime(), height)
-	txResults := make([]*abcitypes.ExecTxResult, len(req.Txs))
-	for i, tx := range req.Txs {
->>>>>>> a2f259fa
 		resp := app.deliverTx(tx)
 		if resp.Code != 0 {
 			log.Warnw("deliverTx failed",
