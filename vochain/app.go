--- conflicted
+++ resolved
@@ -196,14 +196,9 @@
 	var signature []byte
 	var txBytes []byte
 
-<<<<<<< HEAD
-	if tx, err = UnmarshalTx(req.Tx); err == nil {
+	if tx, txBytes, signature, err = UnmarshalTx(req.Tx); err == nil {
 		log.Debugf("delivering tx: %s", log.FormatProto(tx))
-		if data, err = AddTx(tx, app.State, TxKey(req.Tx), true); err != nil {
-=======
-	if tx, txBytes, signature, err = UnmarshalTx(req.Tx); err == nil {
 		if data, err = AddTx(tx, txBytes, signature, app.State, TxKey(req.Tx), true); err != nil {
->>>>>>> 2be83c19
 			return abcitypes.ResponseDeliverTx{Code: 1, Data: []byte(err.Error())}
 		}
 	} else {
