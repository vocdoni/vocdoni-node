--- conflicted
+++ resolved
@@ -34,20 +34,12 @@
 		EnvelopeType: &models.EnvelopeType{
 			Anonymous: true,
 		},
-<<<<<<< HEAD
-		Mode:       &models.ProcessMode{},
-		Status:     models.ProcessStatus_READY,
-		CensusRoot: make([]byte, 32),
-		StartBlock: 1,
-		BlockCount: 3,
-=======
 		Mode:        &models.ProcessMode{},
 		VoteOptions: &models.ProcessVoteOptions{MaxCount: 1},
 		Status:      models.ProcessStatus_READY,
 		CensusRoot:  make([]byte, 32), // emtpy hash
 		StartBlock:  1,
 		BlockCount:  3,
->>>>>>> de009863
 	}
 	err = app.State.AddProcess(process)
 	qt.Assert(t, err, qt.IsNil)
